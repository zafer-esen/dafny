using System.Collections.Generic;
using System.Numerics;
using Microsoft.Boogie;
using System.IO;
using System.Text;


using System;
using System.Diagnostics.Contracts;

namespace Microsoft.Dafny {



public class Parser {
	public const int _EOF = 0;
	public const int _ident = 1;
	public const int _digits = 2;
	public const int _arrayToken = 3;
	public const int _string = 4;
	public const int _colon = 5;
	public const int _lbrace = 6;
	public const int _rbrace = 7;
	public const int maxT = 112;

	const bool T = true;
	const bool x = false;
	const int minErrDist = 2;

	public Scanner/*!*/ scanner;
	public Errors/*!*/  errors;

	public Token/*!*/ t;    // last recognized token
	public Token/*!*/ la;   // lookahead token
	int errDist = minErrDist;

readonly Expression/*!*/ dummyExpr;
readonly AssignmentRhs/*!*/ dummyRhs;
readonly FrameExpression/*!*/ dummyFrameExpr;
readonly Statement/*!*/ dummyStmt;
readonly Attributes.Argument/*!*/ dummyAttrArg;
readonly ModuleDecl theModule;
readonly BuiltIns theBuiltIns;
int anonymousIds = 0;

struct MemberModifiers {
  public bool IsGhost;
  public bool IsStatic;
}
// helper routine for parsing call statements
///<summary>
/// Parses top-level things (modules, classes, datatypes, class members) from "filename"
/// and appends them in appropriate form to "module".
/// Returns the number of parsing errors encountered.
/// Note: first initialize the Scanner.
///</summary>
public static int Parse (string/*!*/ filename, ModuleDecl module, BuiltIns builtIns) /* throws System.IO.IOException */ {
  Contract.Requires(filename != null);
  Contract.Requires(module != null);
  string s;
  if (filename == "stdin.dfy") {
    s = Microsoft.Boogie.ParserHelper.Fill(System.Console.In, new List<string>());
    return Parse(s, filename, module, builtIns);
  } else {
    using (System.IO.StreamReader reader = new System.IO.StreamReader(filename)) {
      s = Microsoft.Boogie.ParserHelper.Fill(reader, new List<string>());
      return Parse(s, filename, module, builtIns);
    }
  }
}
///<summary>
/// Parses top-level things (modules, classes, datatypes, class members)
/// and appends them in appropriate form to "module".
/// Returns the number of parsing errors encountered.
/// Note: first initialize the Scanner.
///</summary>
public static int Parse (string/*!*/ s, string/*!*/ filename, ModuleDecl module, BuiltIns builtIns) {
  Contract.Requires(s != null);
  Contract.Requires(filename != null);
  Contract.Requires(module != null);
  Errors errors = new Errors();
  return Parse(s, filename, module, builtIns, errors);
}
///<summary>
/// Parses top-level things (modules, classes, datatypes, class members)
/// and appends them in appropriate form to "module".
/// Returns the number of parsing errors encountered.
/// Note: first initialize the Scanner with the given Errors sink.
///</summary>
public static int Parse (string/*!*/ s, string/*!*/ filename, ModuleDecl module, BuiltIns builtIns,
                         Errors/*!*/ errors) {
  Contract.Requires(s != null);
  Contract.Requires(filename != null);
  Contract.Requires(module != null);
  Contract.Requires(errors != null);
  byte[]/*!*/ buffer = cce.NonNull( UTF8Encoding.Default.GetBytes(s));
  MemoryStream ms = new MemoryStream(buffer,false);
  Scanner scanner = new Scanner(ms, errors, filename);
  Parser parser = new Parser(scanner, errors, module, builtIns);
  parser.Parse();
  return parser.errors.count;
}
public Parser(Scanner/*!*/ scanner, Errors/*!*/ errors, ModuleDecl module, BuiltIns builtIns) 
  : this(scanner, errors)  // the real work
{
  // initialize readonly fields
  dummyExpr = new LiteralExpr(Token.NoToken);
  dummyRhs = new ExprRhs(dummyExpr, null);
  dummyFrameExpr = new FrameExpression(dummyExpr.tok, dummyExpr, null);
  dummyStmt = new ReturnStmt(Token.NoToken, null);
  dummyAttrArg = new Attributes.Argument(Token.NoToken, "dummyAttrArg");
  theModule = module;
  theBuiltIns = builtIns;
}

bool IsAttribute() {
  Token x = scanner.Peek();
  return la.kind == _lbrace && x.kind == _colon;
}
/*--------------------------------------------------------------------------*/


	public Parser(Scanner/*!*/ scanner, Errors/*!*/ errors) {
		this.scanner = scanner;
		this.errors = errors;
		Token/*!*/ tok = new Token();
		tok.val = "";
		this.la = tok;
		this.t = new Token(); // just to satisfy its non-null constraint
	}

	void SynErr (int n) {
		if (errDist >= minErrDist) errors.SynErr(la.filename, la.line, la.col, n);
		errDist = 0;
	}

	public void SemErr (string/*!*/ msg) {
		Contract.Requires(msg != null);
		if (errDist >= minErrDist) errors.SemErr(t, msg);
		errDist = 0;
	}

	public void SemErr(IToken/*!*/ tok, string/*!*/ msg) {
	  Contract.Requires(tok != null);
	  Contract.Requires(msg != null);
	  errors.SemErr(tok, msg);
	}

	void Get () {
		for (;;) {
			t = la;
			la = scanner.Scan();
			if (la.kind <= maxT) { ++errDist; break; }

			la = t;
		}
	}

	void Expect (int n) {
		if (la.kind==n) Get(); else { SynErr(n); }
	}

	bool StartOf (int s) {
		return set[s, la.kind];
	}

	void ExpectWeak (int n, int follow) {
		if (la.kind == n) Get();
		else {
			SynErr(n);
			while (!StartOf(follow)) Get();
		}
	}


	bool WeakSeparator(int n, int syFol, int repFol) {
		int kind = la.kind;
		if (kind == n) {Get(); return true;}
		else if (StartOf(repFol)) {return false;}
		else {
			SynErr(n);
			while (!(set[syFol, kind] || set[repFol, kind] || set[0, kind])) {
				Get();
				kind = la.kind;
			}
			return StartOf(syFol);
		}
	}


	void Dafny() {
		ClassDecl/*!*/ c; DatatypeDecl/*!*/ dt; ArbitraryTypeDecl at;
		List<MemberDecl/*!*/> membersDefaultClass = new List<MemberDecl/*!*/>();
		ModuleDecl submodule;
		// to support multiple files, create a default module only if theModule is null
		DefaultModuleDecl defaultModule = (DefaultModuleDecl)((LiteralModuleDecl)theModule).ModuleDef;
		// theModule should be a DefaultModuleDecl (actually, the singular DefaultModuleDecl)
		Contract.Assert(defaultModule != null);
		bool isGhost;
		
		while (StartOf(1)) {
			isGhost = false; 
			if (la.kind == 8) {
				Get();
				isGhost = true; 
			}
			if (la.kind == 9 || la.kind == 11) {
				SubModuleDecl(defaultModule, isGhost, out submodule);
				defaultModule.TopLevelDecls.Add(submodule); 
			} else if (la.kind == 18) {
				if (isGhost) { SemErr(t, "a class is not allowed to be declared as 'ghost'"); } 
				ClassDecl(defaultModule, out c);
				defaultModule.TopLevelDecls.Add(c); 
			} else if (la.kind == 20 || la.kind == 21) {
				if (isGhost) { SemErr(t, "a datatype/codatatype is not allowed to be declared as 'ghost'"); } 
				DatatypeDecl(defaultModule, out dt);
				defaultModule.TopLevelDecls.Add(dt); 
			} else if (la.kind == 25) {
				if (isGhost) { SemErr(t, "a type is not allowed to be declared as 'ghost'"); } 
				ArbitraryTypeDecl(defaultModule, out at);
				defaultModule.TopLevelDecls.Add(at); 
			} else if (StartOf(2)) {
				ClassMemberDecl(membersDefaultClass, isGhost, false);
			} else SynErr(113);
		}
		DefaultClassDecl defaultClass = null;
		foreach (TopLevelDecl topleveldecl in defaultModule.TopLevelDecls) {
		 defaultClass = topleveldecl as DefaultClassDecl;
		 if (defaultClass != null) {
		   defaultClass.Members.AddRange(membersDefaultClass);
		   break;
		 }
		}
		if (defaultClass == null) { // create the default class here, because it wasn't found
		 defaultClass = new DefaultClassDecl(defaultModule, membersDefaultClass);
		 defaultModule.TopLevelDecls.Add(defaultClass);
		} 
		Expect(0);
	}

	void SubModuleDecl(ModuleDefinition parent, bool isOverallModuleGhost, out ModuleDecl submodule) {
		ClassDecl/*!*/ c; DatatypeDecl/*!*/ dt; ArbitraryTypeDecl at;
		Attributes attrs = null;  IToken/*!*/ id; 
		List<MemberDecl/*!*/> namedModuleDefaultClassMembers = new List<MemberDecl>();;
		List<IToken> idRefined = null, idPath = null, idAssignment = null;
		bool isGhost = false;
		ModuleDefinition module;
		ModuleDecl sm;
		submodule = null; // appease compiler
		bool opened = false;
		
		if (la.kind == 9) {
			Get();
			while (la.kind == 6) {
				Attribute(ref attrs);
			}
			NoUSIdent(out id);
			if (la.kind == 10) {
				Get();
				QualifiedName(out idRefined);
			}
			module = new ModuleDefinition(id, id.val, isOverallModuleGhost, false, idRefined == null ? null : idRefined, attrs, false); 
			Expect(6);
			module.BodyStartTok = t; 
			while (StartOf(1)) {
				isGhost = false; 
				if (la.kind == 8) {
					Get();
					isGhost = true; 
				}
				if (la.kind == 9 || la.kind == 11) {
					SubModuleDecl(module, isGhost, out sm);
					module.TopLevelDecls.Add(sm); 
				} else if (la.kind == 18) {
					if (isGhost) { SemErr(t, "a class is not allowed to be declared as 'ghost'"); } 
					ClassDecl(module, out c);
					module.TopLevelDecls.Add(c); 
				} else if (la.kind == 20 || la.kind == 21) {
					if (isGhost) { SemErr(t, "a datatype/codatatype is not allowed to be declared as 'ghost'"); } 
					DatatypeDecl(module, out dt);
					module.TopLevelDecls.Add(dt); 
				} else if (la.kind == 25) {
					if (isGhost) { SemErr(t, "a type is not allowed to be declared as 'ghost'"); } 
					ArbitraryTypeDecl(module, out at);
					module.TopLevelDecls.Add(at); 
				} else if (StartOf(2)) {
					ClassMemberDecl(namedModuleDefaultClassMembers, isGhost, false);
				} else SynErr(114);
			}
			Expect(7);
			module.BodyEndTok = t;
			module.TopLevelDecls.Add(new DefaultClassDecl(module, namedModuleDefaultClassMembers));
			submodule = new LiteralModuleDecl(module, parent); 
		} else if (la.kind == 11) {
			Get();
			if (la.kind == 12) {
				Get();
				opened = true;
			}
			NoUSIdent(out id);
			if (la.kind == 13) {
				Get();
				QualifiedName(out idPath);
				Expect(14);
				submodule = new AliasModuleDecl(idPath, id, parent, opened); 
			} else if (la.kind == 14) {
				Get();
				idPath = new List<IToken>(); idPath.Add(id); submodule = new AliasModuleDecl(idPath, id, parent, opened); 
			} else if (la.kind == 15) {
				Get();
				QualifiedName(out idPath);
				if (la.kind == 16) {
					Get();
					QualifiedName(out idAssignment);
				}
				Expect(14);
				submodule = new AbstractModuleDecl(idPath, id, parent, idAssignment, opened); 
			} else SynErr(115);
		} else SynErr(116);
	}

	void ClassDecl(ModuleDefinition/*!*/ module, out ClassDecl/*!*/ c) {
		Contract.Requires(module != null);
		Contract.Ensures(Contract.ValueAtReturn(out c) != null);
		IToken/*!*/ id;
		Attributes attrs = null;
		List<TypeParameter/*!*/> typeArgs = new List<TypeParameter/*!*/>();
		List<MemberDecl/*!*/> members = new List<MemberDecl/*!*/>();
		IToken bodyStart;
		
		while (!(la.kind == 0 || la.kind == 18)) {SynErr(117); Get();}
		Expect(18);
		while (la.kind == 6) {
			Attribute(ref attrs);
		}
		NoUSIdent(out id);
		if (la.kind == 29) {
			GenericParameters(typeArgs);
		}
		Expect(6);
		bodyStart = t; 
		while (StartOf(2)) {
			ClassMemberDecl(members, false, true);
		}
		Expect(7);
		c = new ClassDecl(id, id.val, module, typeArgs, members, attrs);
		c.BodyStartTok = bodyStart;
		c.BodyEndTok = t;
		
	}

	void DatatypeDecl(ModuleDefinition/*!*/ module, out DatatypeDecl/*!*/ dt) {
		Contract.Requires(module != null);
		Contract.Ensures(Contract.ValueAtReturn(out dt)!=null);
		IToken/*!*/ id;
		Attributes attrs = null;
		List<TypeParameter/*!*/> typeArgs = new List<TypeParameter/*!*/>();
		List<DatatypeCtor/*!*/> ctors = new List<DatatypeCtor/*!*/>();
		IToken bodyStart = Token.NoToken;  // dummy assignment
		bool co = false;
		
		while (!(la.kind == 0 || la.kind == 20 || la.kind == 21)) {SynErr(118); Get();}
		if (la.kind == 20) {
			Get();
		} else if (la.kind == 21) {
			Get();
			co = true; 
		} else SynErr(119);
		while (la.kind == 6) {
			Attribute(ref attrs);
		}
		NoUSIdent(out id);
		if (la.kind == 29) {
			GenericParameters(typeArgs);
		}
		Expect(13);
		bodyStart = t; 
		DatatypeMemberDecl(ctors);
		while (la.kind == 22) {
			Get();
			DatatypeMemberDecl(ctors);
		}
		while (!(la.kind == 0 || la.kind == 14)) {SynErr(120); Get();}
		Expect(14);
		if (co) {
		 dt = new CoDatatypeDecl(id, id.val, module, typeArgs, ctors, attrs);
		} else {
		 dt = new IndDatatypeDecl(id, id.val, module, typeArgs, ctors, attrs);
		}
		dt.BodyStartTok = bodyStart;
		dt.BodyEndTok = t;
		
	}

	void ArbitraryTypeDecl(ModuleDefinition/*!*/ module, out ArbitraryTypeDecl at) {
		IToken/*!*/ id;
		Attributes attrs = null;
		var eqSupport = TypeParameter.EqualitySupportValue.Unspecified;
		
		Expect(25);
		while (la.kind == 6) {
			Attribute(ref attrs);
		}
		NoUSIdent(out id);
		if (la.kind == 26) {
			Get();
			Expect(27);
			Expect(28);
			eqSupport = TypeParameter.EqualitySupportValue.Required; 
		}
		at = new ArbitraryTypeDecl(id, id.val, module, eqSupport, attrs); 
		while (!(la.kind == 0 || la.kind == 14)) {SynErr(121); Get();}
		Expect(14);
	}

	void ClassMemberDecl(List<MemberDecl/*!*/>/*!*/ mm, bool isAlreadyGhost, bool allowConstructors) {
		Contract.Requires(cce.NonNullElements(mm));
		Method/*!*/ m;
		Function/*!*/ f;
		MemberModifiers mmod = new MemberModifiers();
		mmod.IsGhost = isAlreadyGhost;
		
		while (la.kind == 8 || la.kind == 19) {
			if (la.kind == 8) {
				Get();
				mmod.IsGhost = true; 
			} else {
				Get();
				mmod.IsStatic = true; 
			}
		}
		if (la.kind == 23) {
			FieldDecl(mmod, mm);
		} else if (la.kind == 48 || la.kind == 49 || la.kind == 50) {
			FunctionDecl(mmod, out f);
			mm.Add(f); 
		} else if (la.kind == 31 || la.kind == 32) {
			MethodDecl(mmod, allowConstructors, out m);
			mm.Add(m); 
		} else SynErr(122);
	}

	void Attribute(ref Attributes attrs) {
		Expect(6);
		AttributeBody(ref attrs);
		Expect(7);
	}

	void NoUSIdent(out IToken/*!*/ x) {
		Contract.Ensures(Contract.ValueAtReturn(out x) != null); 
		Expect(1);
		x = t; 
		if (x.val.StartsWith("_")) {
		 SemErr("cannot declare identifier beginning with underscore");
		}
		
	}

	void QualifiedName(out List<IToken> ids) {
		IToken id; ids = new List<IToken>(); 
		Ident(out id);
		ids.Add(id); 
		while (la.kind == 17) {
			Get();
			Ident(out id);
			ids.Add(id); 
		}
	}

	void Ident(out IToken/*!*/ x) {
		Contract.Ensures(Contract.ValueAtReturn(out x) != null); 
		Expect(1);
		x = t; 
	}

	void GenericParameters(List<TypeParameter/*!*/>/*!*/ typeArgs) {
		Contract.Requires(cce.NonNullElements(typeArgs));
		IToken/*!*/ id;
		TypeParameter.EqualitySupportValue eqSupport;
		
		Expect(29);
		NoUSIdent(out id);
		eqSupport = TypeParameter.EqualitySupportValue.Unspecified; 
		if (la.kind == 26) {
			Get();
			Expect(27);
			Expect(28);
			eqSupport = TypeParameter.EqualitySupportValue.Required; 
		}
		typeArgs.Add(new TypeParameter(id, id.val, eqSupport)); 
		while (la.kind == 24) {
			Get();
			NoUSIdent(out id);
			eqSupport = TypeParameter.EqualitySupportValue.Unspecified; 
			if (la.kind == 26) {
				Get();
				Expect(27);
				Expect(28);
				eqSupport = TypeParameter.EqualitySupportValue.Required; 
			}
			typeArgs.Add(new TypeParameter(id, id.val, eqSupport)); 
		}
		Expect(30);
	}

	void FieldDecl(MemberModifiers mmod, List<MemberDecl/*!*/>/*!*/ mm) {
		Contract.Requires(cce.NonNullElements(mm));
		Attributes attrs = null;
		IToken/*!*/ id;  Type/*!*/ ty;
		
		while (!(la.kind == 0 || la.kind == 23)) {SynErr(123); Get();}
		Expect(23);
		if (mmod.IsStatic) { SemErr(t, "fields cannot be declared 'static'"); }
		
		while (la.kind == 6) {
			Attribute(ref attrs);
		}
		IdentType(out id, out ty, false);
		mm.Add(new Field(id, id.val, mmod.IsGhost, ty, attrs)); 
		while (la.kind == 24) {
			Get();
			IdentType(out id, out ty, false);
			mm.Add(new Field(id, id.val, mmod.IsGhost, ty, attrs)); 
		}
		while (!(la.kind == 0 || la.kind == 14)) {SynErr(124); Get();}
		Expect(14);
	}

	void FunctionDecl(MemberModifiers mmod, out Function/*!*/ f) {
		Contract.Ensures(Contract.ValueAtReturn(out f)!=null);
		Attributes attrs = null;
		IToken/*!*/ id = Token.NoToken;  // to please compiler
		List<TypeParameter/*!*/> typeArgs = new List<TypeParameter/*!*/>();
		List<Formal/*!*/> formals = new List<Formal/*!*/>();
		Type/*!*/ returnType = new BoolType();
		List<Expression/*!*/> reqs = new List<Expression/*!*/>();
		List<Expression/*!*/> ens = new List<Expression/*!*/>();
		List<FrameExpression/*!*/> reads = new List<FrameExpression/*!*/>();
		List<Expression/*!*/> decreases;
		Expression body = null;
		bool isPredicate = false;  bool isCoPredicate = false;
		bool isFunctionMethod = false;
		IToken openParen = null;
		IToken bodyStart = Token.NoToken;
		IToken bodyEnd = Token.NoToken;
		bool signatureOmitted = false;
		
		if (la.kind == 48) {
			Get();
			if (la.kind == 31) {
				Get();
				isFunctionMethod = true; 
			}
			if (mmod.IsGhost) { SemErr(t, "functions cannot be declared 'ghost' (they are ghost by default)"); }
			
			while (la.kind == 6) {
				Attribute(ref attrs);
			}
			NoUSIdent(out id);
			if (la.kind == 26 || la.kind == 29) {
				if (la.kind == 29) {
					GenericParameters(typeArgs);
				}
				Formals(true, isFunctionMethod, formals, out openParen);
				Expect(5);
				Type(out returnType);
			} else if (la.kind == 34) {
				Get();
				signatureOmitted = true;
				openParen = Token.NoToken; 
			} else SynErr(125);
		} else if (la.kind == 49) {
			Get();
			isPredicate = true; 
			if (la.kind == 31) {
				Get();
				isFunctionMethod = true; 
			}
			if (mmod.IsGhost) { SemErr(t, "predicates cannot be declared 'ghost' (they are ghost by default)"); }
			
			while (la.kind == 6) {
				Attribute(ref attrs);
			}
			NoUSIdent(out id);
			if (StartOf(3)) {
				if (la.kind == 29) {
					GenericParameters(typeArgs);
				}
				if (la.kind == 26) {
					Formals(true, isFunctionMethod, formals, out openParen);
					if (la.kind == 5) {
						Get();
						SemErr(t, "predicates do not have an explicitly declared return type; it is always bool"); 
					}
				}
			} else if (la.kind == 34) {
				Get();
				signatureOmitted = true;
				openParen = Token.NoToken; 
			} else SynErr(126);
		} else if (la.kind == 50) {
			Get();
			isCoPredicate = true; 
			if (mmod.IsGhost) { SemErr(t, "copredicates cannot be declared 'ghost' (they are ghost by default)"); }
			
			while (la.kind == 6) {
				Attribute(ref attrs);
			}
			NoUSIdent(out id);
			if (StartOf(3)) {
				if (la.kind == 29) {
					GenericParameters(typeArgs);
				}
				if (la.kind == 26) {
					Formals(true, isFunctionMethod, formals, out openParen);
					if (la.kind == 5) {
						Get();
						SemErr(t, "copredicates do not have an explicitly declared return type; it is always bool"); 
					}
				}
			} else if (la.kind == 34) {
				Get();
				signatureOmitted = true;
				openParen = Token.NoToken; 
			} else SynErr(127);
		} else SynErr(128);
		decreases = isCoPredicate ? null : new List<Expression/*!*/>(); 
		while (StartOf(4)) {
			FunctionSpec(reqs, reads, ens, decreases);
		}
		if (la.kind == 6) {
			FunctionBody(out body, out bodyStart, out bodyEnd);
		}
		if (isPredicate) {
		  f = new Predicate(id, id.val, mmod.IsStatic, !isFunctionMethod, typeArgs, openParen, formals,
		                    reqs, reads, ens, new Specification<Expression>(decreases, null), body, Predicate.BodyOriginKind.OriginalOrInherited, attrs, signatureOmitted);
		} else if (isCoPredicate) {
		  f = new CoPredicate(id, id.val, mmod.IsStatic, typeArgs, openParen, formals,
		                    reqs, reads, ens, body, attrs, signatureOmitted);
		} else {
		  f = new Function(id, id.val, mmod.IsStatic, !isFunctionMethod, typeArgs, openParen, formals, returnType,
		                   reqs, reads, ens, new Specification<Expression>(decreases, null), body, attrs, signatureOmitted);
		}
		f.BodyStartTok = bodyStart;
		f.BodyEndTok = bodyEnd;
		
	}

	void MethodDecl(MemberModifiers mmod, bool allowConstructor, out Method/*!*/ m) {
		Contract.Ensures(Contract.ValueAtReturn(out m) !=null);
		IToken/*!*/ id;
		Attributes attrs = null;
		List<TypeParameter/*!*/>/*!*/ typeArgs = new List<TypeParameter/*!*/>();
		IToken openParen;
		List<Formal/*!*/> ins = new List<Formal/*!*/>();
		List<Formal/*!*/> outs = new List<Formal/*!*/>();
		List<MaybeFreeExpression/*!*/> req = new List<MaybeFreeExpression/*!*/>();
		List<FrameExpression/*!*/> mod = new List<FrameExpression/*!*/>();
		List<MaybeFreeExpression/*!*/> ens = new List<MaybeFreeExpression/*!*/>();
		List<Expression/*!*/> dec = new List<Expression/*!*/>();
		Attributes decAttrs = null;
		Attributes modAttrs = null;
		BlockStmt body = null;
		bool isConstructor = false;
		bool signatureOmitted = false;
		IToken bodyStart = Token.NoToken;
		IToken bodyEnd = Token.NoToken;
		
		while (!(la.kind == 0 || la.kind == 31 || la.kind == 32)) {SynErr(129); Get();}
		if (la.kind == 31) {
			Get();
		} else if (la.kind == 32) {
			Get();
			if (allowConstructor) {
			 isConstructor = true;
			} else {
			 SemErr(t, "constructors are only allowed in classes");
			}
			
		} else SynErr(130);
		if (isConstructor) {
		 if (mmod.IsGhost) {
		   SemErr(t, "constructors cannot be declared 'ghost'");
		 }
		 if (mmod.IsStatic) {
		   SemErr(t, "constructors cannot be declared 'static'");
		 }
		}
		
		while (la.kind == 6) {
			Attribute(ref attrs);
		}
		NoUSIdent(out id);
		if (la.kind == 26 || la.kind == 29) {
			if (la.kind == 29) {
				GenericParameters(typeArgs);
			}
			Formals(true, !mmod.IsGhost, ins, out openParen);
			if (la.kind == 33) {
				Get();
				if (isConstructor) { SemErr(t, "constructors cannot have out-parameters"); } 
				Formals(false, !mmod.IsGhost, outs, out openParen);
			}
		} else if (la.kind == 34) {
			Get();
			signatureOmitted = true; openParen = Token.NoToken; 
		} else SynErr(131);
		while (StartOf(5)) {
			MethodSpec(req, mod, ens, dec, ref decAttrs, ref modAttrs);
		}
		if (la.kind == 6) {
			BlockStmt(out body, out bodyStart, out bodyEnd);
		}
		if (isConstructor) {
		 m = new Constructor(id, id.val, typeArgs, ins,
		                     req, new Specification<FrameExpression>(mod, modAttrs), ens, new Specification<Expression>(dec, decAttrs), body, attrs, signatureOmitted);
		} else {
		 m = new Method(id, id.val, mmod.IsStatic, mmod.IsGhost, typeArgs, ins, outs,
		                req, new Specification<FrameExpression>(mod, modAttrs), ens, new Specification<Expression>(dec, decAttrs), body, attrs, signatureOmitted);
		}
		m.BodyStartTok = bodyStart;
		m.BodyEndTok = bodyEnd;
		
	}

	void DatatypeMemberDecl(List<DatatypeCtor/*!*/>/*!*/ ctors) {
		Contract.Requires(cce.NonNullElements(ctors));
		Attributes attrs = null;
		IToken/*!*/ id;
		List<Formal/*!*/> formals = new List<Formal/*!*/>();
		
		while (la.kind == 6) {
			Attribute(ref attrs);
		}
		NoUSIdent(out id);
		if (la.kind == 26) {
			FormalsOptionalIds(formals);
		}
		ctors.Add(new DatatypeCtor(id, id.val, formals, attrs)); 
	}

	void FormalsOptionalIds(List<Formal/*!*/>/*!*/ formals) {
		Contract.Requires(cce.NonNullElements(formals)); IToken/*!*/ id;  Type/*!*/ ty;  string/*!*/ name;  bool isGhost; 
		Expect(26);
		if (StartOf(6)) {
			TypeIdentOptional(out id, out name, out ty, out isGhost);
			formals.Add(new Formal(id, name, ty, true, isGhost)); 
			while (la.kind == 24) {
				Get();
				TypeIdentOptional(out id, out name, out ty, out isGhost);
				formals.Add(new Formal(id, name, ty, true, isGhost)); 
			}
		}
		Expect(28);
	}

	void IdentType(out IToken/*!*/ id, out Type/*!*/ ty, bool allowWildcardId) {
		Contract.Ensures(Contract.ValueAtReturn(out id) != null); Contract.Ensures(Contract.ValueAtReturn(out ty) != null);
		WildIdent(out id, allowWildcardId);
		Expect(5);
		Type(out ty);
	}

	void GIdentType(bool allowGhostKeyword, out IToken/*!*/ id, out Type/*!*/ ty, out bool isGhost) {
		Contract.Ensures(Contract.ValueAtReturn(out id)!=null);
		Contract.Ensures(Contract.ValueAtReturn(out ty)!=null);
		isGhost = false; 
		if (la.kind == 8) {
			Get();
			if (allowGhostKeyword) { isGhost = true; } else { SemErr(t, "formal cannot be declared 'ghost' in this context"); } 
		}
		IdentType(out id, out ty, true);
	}

	void WildIdent(out IToken/*!*/ x, bool allowWildcardId) {
		Contract.Ensures(Contract.ValueAtReturn(out x) != null); 
		Expect(1);
		x = t; 
		if (x.val.StartsWith("_")) {
		 if (allowWildcardId && x.val.Length == 1) {
		   t.val = "_v" + anonymousIds++;
		 } else {
		   SemErr("cannot declare identifier beginning with underscore");
		 }
		}
		
	}

	void Type(out Type/*!*/ ty) {
		Contract.Ensures(Contract.ValueAtReturn(out ty) != null); IToken/*!*/ tok; 
		TypeAndToken(out tok, out ty);
	}

	void LocalIdentTypeOptional(out VarDecl/*!*/ var, bool isGhost) {
		IToken/*!*/ id;  Type/*!*/ ty;  Type optType = null;
		
		WildIdent(out id, true);
		if (la.kind == 5) {
			Get();
			Type(out ty);
			optType = ty; 
		}
		var = new VarDecl(id, id.val, optType == null ? new InferredTypeProxy() : optType, isGhost); 
	}

	void IdentTypeOptional(out BoundVar/*!*/ var) {
		Contract.Ensures(Contract.ValueAtReturn(out var)!=null); IToken/*!*/ id;  Type/*!*/ ty;  Type optType = null;
		
		WildIdent(out id, true);
		if (la.kind == 5) {
			Get();
			Type(out ty);
			optType = ty; 
		}
		var = new BoundVar(id, id.val, optType == null ? new InferredTypeProxy() : optType); 
	}

	void TypeIdentOptional(out IToken/*!*/ id, out string/*!*/ identName, out Type/*!*/ ty, out bool isGhost) {
		Contract.Ensures(Contract.ValueAtReturn(out id)!=null);
		Contract.Ensures(Contract.ValueAtReturn(out ty)!=null);
		Contract.Ensures(Contract.ValueAtReturn(out identName)!=null);
		string name = null;  isGhost = false; 
		if (la.kind == 8) {
			Get();
			isGhost = true; 
		}
		TypeAndToken(out id, out ty);
		if (la.kind == 5) {
			Get();
			UserDefinedType udt = ty as UserDefinedType;
			if (udt != null && udt.TypeArgs.Count == 0) {
			 name = udt.Name;
			} else {
			 SemErr(id, "invalid formal-parameter name in datatype constructor");
			}
			
			Type(out ty);
		}
		if (name != null) {
		 identName = name;
		} else {
		 identName = "#" + anonymousIds++;
		}
		
	}

	void TypeAndToken(out IToken/*!*/ tok, out Type/*!*/ ty) {
		Contract.Ensures(Contract.ValueAtReturn(out tok)!=null); Contract.Ensures(Contract.ValueAtReturn(out ty) != null); tok = Token.NoToken;  ty = new BoolType();  /*keep compiler happy*/
		List<Type/*!*/>/*!*/ gt;
		
		switch (la.kind) {
		case 40: {
			Get();
			tok = t; 
			break;
		}
		case 41: {
			Get();
			tok = t;  ty = new NatType(); 
			break;
		}
		case 42: {
			Get();
			tok = t;  ty = new IntType(); 
			break;
		}
		case 43: {
			Get();
			tok = t;  gt = new List<Type/*!*/>(); 
			GenericInstantiation(gt);
			if (gt.Count != 1) {
			 SemErr("set type expects exactly one type argument");
			}
			ty = new SetType(gt[0]);
			
			break;
		}
		case 44: {
			Get();
			tok = t;  gt = new List<Type/*!*/>(); 
			GenericInstantiation(gt);
			if (gt.Count != 1) {
			 SemErr("multiset type expects exactly one type argument");
			}
			ty = new MultiSetType(gt[0]);
			
			break;
		}
		case 45: {
			Get();
			tok = t;  gt = new List<Type/*!*/>(); 
			GenericInstantiation(gt);
			if (gt.Count != 1) {
			 SemErr("seq type expects exactly one type argument");
			}
			ty = new SeqType(gt[0]);
			
			break;
		}
		case 46: {
			Get();
			tok = t;  gt = new List<Type/*!*/>(); 
			GenericInstantiation(gt);
			if (gt.Count != 2) {
			 SemErr("map type expects exactly two type arguments");
			}
			else { ty = new MapType(gt[0], gt[1]); }
			
			break;
		}
		case 1: case 3: case 47: {
			ReferenceType(out tok, out ty);
			break;
		}
		default: SynErr(132); break;
		}
	}

	void Formals(bool incoming, bool allowGhostKeyword, List<Formal/*!*/>/*!*/ formals, out IToken openParen) {
		Contract.Requires(cce.NonNullElements(formals)); IToken/*!*/ id;  Type/*!*/ ty;  bool isGhost; 
		Expect(26);
		openParen = t; 
		if (la.kind == 1 || la.kind == 8) {
			GIdentType(allowGhostKeyword, out id, out ty, out isGhost);
			formals.Add(new Formal(id, id.val, ty, incoming, isGhost)); 
			while (la.kind == 24) {
				Get();
				GIdentType(allowGhostKeyword, out id, out ty, out isGhost);
				formals.Add(new Formal(id, id.val, ty, incoming, isGhost)); 
			}
		}
		Expect(28);
	}

	void MethodSpec(List<MaybeFreeExpression/*!*/>/*!*/ req, List<FrameExpression/*!*/>/*!*/ mod, List<MaybeFreeExpression/*!*/>/*!*/ ens,
List<Expression/*!*/>/*!*/ decreases, ref Attributes decAttrs, ref Attributes modAttrs) {
		Contract.Requires(cce.NonNullElements(req)); Contract.Requires(cce.NonNullElements(mod)); Contract.Requires(cce.NonNullElements(ens)); Contract.Requires(cce.NonNullElements(decreases));
		Expression/*!*/ e;  FrameExpression/*!*/ fe;  bool isFree = false; Attributes ensAttrs = null;
		
		while (!(StartOf(7))) {SynErr(133); Get();}
		if (la.kind == 35) {
			Get();
			while (IsAttribute()) {
				Attribute(ref modAttrs);
			}
			if (StartOf(8)) {
				FrameExpression(out fe);
				mod.Add(fe); 
				while (la.kind == 24) {
					Get();
					FrameExpression(out fe);
					mod.Add(fe); 
				}
			}
			while (!(la.kind == 0 || la.kind == 14)) {SynErr(134); Get();}
			Expect(14);
		} else if (la.kind == 36 || la.kind == 37 || la.kind == 38) {
			if (la.kind == 36) {
				Get();
				isFree = true; 
			}
			if (la.kind == 37) {
				Get();
				Expression(out e);
				while (!(la.kind == 0 || la.kind == 14)) {SynErr(135); Get();}
				Expect(14);
				req.Add(new MaybeFreeExpression(e, isFree)); 
			} else if (la.kind == 38) {
				Get();
				while (IsAttribute()) {
					Attribute(ref ensAttrs);
				}
				Expression(out e);
				while (!(la.kind == 0 || la.kind == 14)) {SynErr(136); Get();}
				Expect(14);
				ens.Add(new MaybeFreeExpression(e, isFree, ensAttrs)); 
			} else SynErr(137);
		} else if (la.kind == 39) {
			Get();
			while (IsAttribute()) {
				Attribute(ref decAttrs);
			}
			DecreasesList(decreases, true);
			while (!(la.kind == 0 || la.kind == 14)) {SynErr(138); Get();}
			Expect(14);
		} else SynErr(139);
	}

	void BlockStmt(out BlockStmt/*!*/ block, out IToken bodyStart, out IToken bodyEnd) {
		Contract.Ensures(Contract.ValueAtReturn(out block) != null);
		List<Statement/*!*/> body = new List<Statement/*!*/>();
		
		Expect(6);
		bodyStart = t; 
		while (StartOf(9)) {
			Stmt(body);
		}
		Expect(7);
		bodyEnd = t;
		block = new BlockStmt(bodyStart, body); 
	}

	void FrameExpression(out FrameExpression/*!*/ fe) {
		Contract.Ensures(Contract.ValueAtReturn(out fe) != null);
		Expression/*!*/ e;
		IToken/*!*/ id;
		string fieldName = null;  IToken feTok = null;
		fe = null;
		
		if (StartOf(10)) {
			Expression(out e);
			feTok = e.tok; 
			if (la.kind == 53) {
				Get();
				Ident(out id);
				fieldName = id.val;  feTok = id; 
			}
			fe = new FrameExpression(feTok, e, fieldName); 
		} else if (la.kind == 53) {
			Get();
			Ident(out id);
			fieldName = id.val; 
			fe = new FrameExpression(id, new ImplicitThisExpr(id), fieldName); 
		} else SynErr(140);
	}

	void Expression(out Expression/*!*/ e) {
		EquivExpression(out e);
	}

	void DecreasesList(List<Expression/*!*/> decreases, bool allowWildcard) {
		Expression/*!*/ e; 
		PossiblyWildExpression(out e);
		if (!allowWildcard && e is WildcardExpr) {
		 SemErr(e.tok, "'decreases *' is only allowed on loops and tail-recursive methods");
		} else {
		 decreases.Add(e);
		}
		
		while (la.kind == 24) {
			Get();
			PossiblyWildExpression(out e);
			if (!allowWildcard && e is WildcardExpr) {
			 SemErr(e.tok, "'decreases *' is only allowed on loops and tail-recursive methods");
			} else {
			 decreases.Add(e);
			}
			
		}
	}

	void GenericInstantiation(List<Type/*!*/>/*!*/ gt) {
		Contract.Requires(cce.NonNullElements(gt)); Type/*!*/ ty; 
		Expect(29);
		Type(out ty);
		gt.Add(ty); 
		while (la.kind == 24) {
			Get();
			Type(out ty);
			gt.Add(ty); 
		}
		Expect(30);
	}

	void ReferenceType(out IToken/*!*/ tok, out Type/*!*/ ty) {
		Contract.Ensures(Contract.ValueAtReturn(out tok) != null); Contract.Ensures(Contract.ValueAtReturn(out ty) != null);
		tok = Token.NoToken;  ty = new BoolType();  /*keep compiler happy*/
		List<Type/*!*/>/*!*/ gt;
		List<IToken> path;
		
		if (la.kind == 47) {
			Get();
			tok = t;  ty = new ObjectType(); 
		} else if (la.kind == 3) {
			Get();
			tok = t;  gt = new List<Type/*!*/>(); 
			GenericInstantiation(gt);
			if (gt.Count != 1) {
			 SemErr("array type expects exactly one type argument");
			}
			int dims = 1;
			if (tok.val.Length != 5) {
			 dims = int.Parse(tok.val.Substring(5));
			}
			ty = theBuiltIns.ArrayType(tok, dims, gt[0], true);
			
		} else if (la.kind == 1) {
			Ident(out tok);
			gt = new List<Type/*!*/>();
			path = new List<IToken>(); 
			while (la.kind == 17) {
				path.Add(tok); 
				Get();
				Ident(out tok);
			}
			if (la.kind == 29) {
				GenericInstantiation(gt);
			}
			ty = new UserDefinedType(tok, tok.val, gt, path); 
		} else SynErr(141);
	}

	void FunctionSpec(List<Expression/*!*/>/*!*/ reqs, List<FrameExpression/*!*/>/*!*/ reads, List<Expression/*!*/>/*!*/ ens, List<Expression/*!*/> decreases) {
		Contract.Requires(cce.NonNullElements(reqs));
		Contract.Requires(cce.NonNullElements(reads));
		Contract.Requires(decreases == null || cce.NonNullElements(decreases));
		Expression/*!*/ e;  FrameExpression/*!*/ fe; 
		if (la.kind == 37) {
			while (!(la.kind == 0 || la.kind == 37)) {SynErr(142); Get();}
			Get();
			Expression(out e);
			while (!(la.kind == 0 || la.kind == 14)) {SynErr(143); Get();}
			Expect(14);
			reqs.Add(e); 
		} else if (la.kind == 51) {
			Get();
			if (StartOf(11)) {
				PossiblyWildFrameExpression(out fe);
				reads.Add(fe); 
				while (la.kind == 24) {
					Get();
					PossiblyWildFrameExpression(out fe);
					reads.Add(fe); 
				}
			}
			while (!(la.kind == 0 || la.kind == 14)) {SynErr(144); Get();}
			Expect(14);
		} else if (la.kind == 38) {
			Get();
			Expression(out e);
			while (!(la.kind == 0 || la.kind == 14)) {SynErr(145); Get();}
			Expect(14);
			ens.Add(e); 
		} else if (la.kind == 39) {
			Get();
			if (decreases == null) {
			 SemErr(t, "'decreases' clauses are meaningless for copredicates, so they are not allowed");
			 decreases = new List<Expression/*!*/>();
			}
			
			DecreasesList(decreases, false);
			while (!(la.kind == 0 || la.kind == 14)) {SynErr(146); Get();}
			Expect(14);
		} else SynErr(147);
	}

	void FunctionBody(out Expression/*!*/ e, out IToken bodyStart, out IToken bodyEnd) {
		Contract.Ensures(Contract.ValueAtReturn(out e) != null); e = dummyExpr; 
		Expect(6);
		bodyStart = t; 
		Expression(out e);
		Expect(7);
		bodyEnd = t; 
	}

	void PossiblyWildFrameExpression(out FrameExpression/*!*/ fe) {
		Contract.Ensures(Contract.ValueAtReturn(out fe) != null); fe = dummyFrameExpr; 
		if (la.kind == 52) {
			Get();
			fe = new FrameExpression(t, new WildcardExpr(t), null); 
		} else if (StartOf(8)) {
			FrameExpression(out fe);
		} else SynErr(148);
	}

	void PossiblyWildExpression(out Expression/*!*/ e) {
		Contract.Ensures(Contract.ValueAtReturn(out e)!=null);
		e = dummyExpr; 
		if (la.kind == 52) {
			Get();
			e = new WildcardExpr(t); 
		} else if (StartOf(10)) {
			Expression(out e);
		} else SynErr(149);
	}

	void Stmt(List<Statement/*!*/>/*!*/ ss) {
		Statement/*!*/ s;
		
		OneStmt(out s);
		ss.Add(s); 
	}

	void OneStmt(out Statement/*!*/ s) {
		Contract.Ensures(Contract.ValueAtReturn(out s) != null); IToken/*!*/ x;  IToken/*!*/ id;  string label = null;
		s = dummyStmt;  /* to please the compiler */
		BlockStmt bs;
		IToken bodyStart, bodyEnd;
		int breakCount;
		
		while (!(StartOf(12))) {SynErr(150); Get();}
		switch (la.kind) {
		case 6: {
			BlockStmt(out bs, out bodyStart, out bodyEnd);
			s = bs; 
			break;
		}
		case 72: {
			AssertStmt(out s);
			break;
		}
		case 60: {
			AssumeStmt(out s);
			break;
		}
		case 73: {
			PrintStmt(out s);
			break;
		}
		case 1: case 2: case 22: case 26: case 98: case 99: case 100: case 101: case 102: case 103: {
			UpdateStmt(out s);
			break;
		}
		case 8: case 23: {
			VarDeclStatement(out s);
			break;
		}
		case 65: {
			IfStmt(out s);
			break;
		}
		case 69: {
			WhileStmt(out s);
			break;
		}
		case 71: {
			MatchStmt(out s);
			break;
		}
		case 74: {
			ParallelStmt(out s);
			break;
		}
		case 75: {
			CalcStmt(out s);
			break;
		}
		case 54: {
			Get();
			x = t; 
			NoUSIdent(out id);
			Expect(5);
			OneStmt(out s);
			s.Labels = new LList<Label>(new Label(x, id.val), s.Labels); 
			break;
		}
		case 55: {
			Get();
			x = t; breakCount = 1; label = null; 
			if (la.kind == 1) {
				NoUSIdent(out id);
				label = id.val; 
			} else if (la.kind == 14 || la.kind == 55) {
				while (la.kind == 55) {
					Get();
					breakCount++; 
				}
			} else SynErr(151);
			while (!(la.kind == 0 || la.kind == 14)) {SynErr(152); Get();}
			Expect(14);
			s = label != null ? new BreakStmt(x, label) : new BreakStmt(x, breakCount); 
			break;
		}
		case 58: {
			ReturnStmt(out s);
			break;
		}
		case 34: {
			SkeletonStmt(out s);
			Expect(14);
			break;
		}
		default: SynErr(153); break;
		}
	}

	void AssertStmt(out Statement/*!*/ s) {
		Contract.Ensures(Contract.ValueAtReturn(out s) != null); IToken/*!*/ x;
		Expression e = null; Attributes attrs = null;
		
		Expect(72);
		x = t; 
		while (IsAttribute()) {
			Attribute(ref attrs);
		}
		if (StartOf(10)) {
			Expression(out e);
		} else if (la.kind == 34) {
			Get();
		} else SynErr(154);
		Expect(14);
		if (e == null) {
		 s = new SkeletonStatement(new AssertStmt(x, new LiteralExpr(x, true), attrs), true, false);
		} else {
		 s = new AssertStmt(x, e, attrs);
		}
		
	}

	void AssumeStmt(out Statement/*!*/ s) {
		Contract.Ensures(Contract.ValueAtReturn(out s) != null); IToken/*!*/ x;
		Expression e = null; Attributes attrs = null;
		
		Expect(60);
		x = t; 
		while (IsAttribute()) {
			Attribute(ref attrs);
		}
		if (StartOf(10)) {
			Expression(out e);
		} else if (la.kind == 34) {
			Get();
		} else SynErr(155);
		if (e == null) {
		 s = new SkeletonStatement(new AssumeStmt(x, new LiteralExpr(x, true), attrs), true, false);
		} else {
		 s = new AssumeStmt(x, e, attrs);
		}
		
		Expect(14);
	}

	void PrintStmt(out Statement/*!*/ s) {
		Contract.Ensures(Contract.ValueAtReturn(out s) != null); IToken/*!*/ x;  Attributes.Argument/*!*/ arg;
		List<Attributes.Argument/*!*/> args = new List<Attributes.Argument/*!*/>();
		
		Expect(73);
		x = t; 
		AttributeArg(out arg);
		args.Add(arg); 
		while (la.kind == 24) {
			Get();
			AttributeArg(out arg);
			args.Add(arg); 
		}
		Expect(14);
		s = new PrintStmt(x, args); 
	}

	void UpdateStmt(out Statement/*!*/ s) {
		List<Expression> lhss = new List<Expression>();
		List<AssignmentRhs> rhss = new List<AssignmentRhs>();
		Expression e;  AssignmentRhs r;
		Expression lhs0;
		IToken x;
		Attributes attrs = null;
		IToken suchThatAssume = null;
		Expression suchThat = null;
		
		Lhs(out e);
		x = e.tok; 
		if (la.kind == 6 || la.kind == 14) {
			while (la.kind == 6) {
				Attribute(ref attrs);
			}
			Expect(14);
			rhss.Add(new ExprRhs(e, attrs)); 
		} else if (la.kind == 24 || la.kind == 57 || la.kind == 59) {
			lhss.Add(e);  lhs0 = e; 
			while (la.kind == 24) {
				Get();
				Lhs(out e);
				lhss.Add(e); 
			}
			if (la.kind == 57) {
				Get();
				x = t; 
				Rhs(out r, lhs0);
				rhss.Add(r); 
				while (la.kind == 24) {
					Get();
					Rhs(out r, lhs0);
					rhss.Add(r); 
				}
			} else if (la.kind == 59) {
				Get();
				x = t; 
				if (la.kind == 60) {
					Get();
					suchThatAssume = t; 
				}
				Expression(out suchThat);
			} else SynErr(156);
			Expect(14);
		} else if (la.kind == 5) {
			Get();
			SemErr(t, "invalid statement (did you forget the 'label' keyword?)"); 
		} else SynErr(157);
		if (suchThat != null) {
		 s = new AssignSuchThatStmt(x, lhss, suchThat, suchThatAssume);
		} else {
		 if (lhss.Count == 0 && rhss.Count == 0) {
		   s = new BlockStmt(x, new List<Statement>()); // error, give empty statement
		 } else {
		   s = new UpdateStmt(x, lhss, rhss);
		 }
		}
		
	}

	void VarDeclStatement(out Statement/*!*/ s) {
		IToken x = null, assignTok = null;  bool isGhost = false;
		VarDecl/*!*/ d;
		AssignmentRhs r;  IdentifierExpr lhs0;
		List<VarDecl> lhss = new List<VarDecl>();
		List<AssignmentRhs> rhss = new List<AssignmentRhs>();
		IToken suchThatAssume = null;
		Expression suchThat = null;
		
		if (la.kind == 8) {
			Get();
			isGhost = true;  x = t; 
		}
		Expect(23);
		if (!isGhost) { x = t; } 
		LocalIdentTypeOptional(out d, isGhost);
		lhss.Add(d); 
		while (la.kind == 24) {
			Get();
			LocalIdentTypeOptional(out d, isGhost);
			lhss.Add(d); 
		}
		if (la.kind == 57 || la.kind == 59) {
			if (la.kind == 57) {
				Get();
				assignTok = t;
				lhs0 = new IdentifierExpr(lhss[0].Tok, lhss[0].Name);
				lhs0.Var = lhss[0];  lhs0.Type = lhss[0].OptionalType;  // resolve here
				
				Rhs(out r, lhs0);
				rhss.Add(r); 
				while (la.kind == 24) {
					Get();
					Rhs(out r, lhs0);
					rhss.Add(r); 
				}
			} else {
				Get();
				assignTok = t; 
				if (la.kind == 60) {
					Get();
					suchThatAssume = t; 
				}
				Expression(out suchThat);
			}
		}
		Expect(14);
		ConcreteUpdateStatement update;
		if (suchThat != null) {
		 var ies = new List<Expression>();
		 foreach (var lhs in lhss) {
		   ies.Add(new IdentifierExpr(lhs.Tok, lhs.Name));
		 }
		 update = new AssignSuchThatStmt(assignTok, ies, suchThat, suchThatAssume);
		} else if (rhss.Count == 0) {
		 update = null;
		} else {
		 var ies = new List<Expression>();
		 foreach (var lhs in lhss) {
		   ies.Add(new AutoGhostIdentifierExpr(lhs.Tok, lhs.Name));
		 }
		 update = new UpdateStmt(assignTok, ies, rhss);
		}
		s = new VarDeclStmt(x, lhss, update);
		
	}

	void IfStmt(out Statement/*!*/ ifStmt) {
		Contract.Ensures(Contract.ValueAtReturn(out ifStmt) != null); IToken/*!*/ x;
		Expression guard = null;  bool guardOmitted = false;
		BlockStmt/*!*/ thn;
		BlockStmt/*!*/ bs;
		Statement/*!*/ s;
		Statement els = null;
		IToken bodyStart, bodyEnd;
		List<GuardedAlternative> alternatives;
		ifStmt = dummyStmt;  // to please the compiler
		
		Expect(65);
		x = t; 
		if (la.kind == 26 || la.kind == 34) {
			if (la.kind == 26) {
				Guard(out guard);
			} else {
				Get();
				guardOmitted = true; 
			}
			BlockStmt(out thn, out bodyStart, out bodyEnd);
			if (la.kind == 66) {
				Get();
				if (la.kind == 65) {
					IfStmt(out s);
					els = s; 
				} else if (la.kind == 6) {
					BlockStmt(out bs, out bodyStart, out bodyEnd);
					els = bs; 
				} else SynErr(158);
			}
			if (guardOmitted) {
			 ifStmt = new SkeletonStatement(new IfStmt(x, guard, thn, els), true, false);
			} else {
			 ifStmt = new IfStmt(x, guard, thn, els);
			}
			
		} else if (la.kind == 6) {
			AlternativeBlock(out alternatives);
			ifStmt = new AlternativeStmt(x, alternatives); 
		} else SynErr(159);
	}

	void WhileStmt(out Statement/*!*/ stmt) {
		Contract.Ensures(Contract.ValueAtReturn(out stmt) != null); IToken/*!*/ x;
		Expression guard = null;  bool guardOmitted = false;
		List<MaybeFreeExpression/*!*/> invariants = new List<MaybeFreeExpression/*!*/>();
		List<Expression/*!*/> decreases = new List<Expression/*!*/>();
		Attributes decAttrs = null;
		Attributes modAttrs = null;
		List<FrameExpression/*!*/> mod = null;
		BlockStmt/*!*/ body = null;  bool bodyOmitted = false;
		IToken bodyStart = null, bodyEnd = null;
		List<GuardedAlternative> alternatives;
		stmt = dummyStmt;  // to please the compiler
		
		Expect(69);
		x = t; 
		if (la.kind == 26 || la.kind == 34) {
			if (la.kind == 26) {
				Guard(out guard);
				Contract.Assume(guard == null || cce.Owner.None(guard)); 
			} else {
				Get();
				guardOmitted = true; 
			}
			LoopSpec(out invariants, out decreases, out mod, ref decAttrs, ref modAttrs);
			if (la.kind == 6) {
				BlockStmt(out body, out bodyStart, out bodyEnd);
			} else if (la.kind == 34) {
				Get();
				bodyOmitted = true; 
			} else SynErr(160);
			if (guardOmitted || bodyOmitted) {
			 if (mod != null) {
			   SemErr(mod[0].E.tok, "'modifies' clauses are not allowed on refining loops");
			 }
			 if (body == null) {
			   body = new BlockStmt(x, new List<Statement>());
			 }
			 stmt = new WhileStmt(x, guard, invariants, new Specification<Expression>(decreases, decAttrs), new Specification<FrameExpression>(null, null), body);
			 stmt = new SkeletonStatement(stmt, guardOmitted, bodyOmitted);
			} else {
			 // The following statement protects against crashes in case of parsing errors
			 body = body ?? new BlockStmt(x, new List<Statement>());
			 stmt = new WhileStmt(x, guard, invariants, new Specification<Expression>(decreases, decAttrs), new Specification<FrameExpression>(mod, modAttrs), body);
			}
			
		} else if (StartOf(13)) {
			LoopSpec(out invariants, out decreases, out mod, ref decAttrs, ref modAttrs);
			AlternativeBlock(out alternatives);
			stmt = new AlternativeLoopStmt(x, invariants, new Specification<Expression>(decreases, decAttrs), new Specification<FrameExpression>(mod, modAttrs), alternatives); 
		} else SynErr(161);
	}

	void MatchStmt(out Statement/*!*/ s) {
		Contract.Ensures(Contract.ValueAtReturn(out s) != null);
		Token x;  Expression/*!*/ e;  MatchCaseStmt/*!*/ c;
		List<MatchCaseStmt/*!*/> cases = new List<MatchCaseStmt/*!*/>(); 
		Expect(71);
		x = t; 
		Expression(out e);
		Expect(6);
		while (la.kind == 67) {
			CaseStatement(out c);
			cases.Add(c); 
		}
		Expect(7);
		s = new MatchStmt(x, e, cases); 
	}

	void ParallelStmt(out Statement/*!*/ s) {
		Contract.Ensures(Contract.ValueAtReturn(out s) != null);
		IToken/*!*/ x;
		List<BoundVar/*!*/> bvars = null;
		Attributes attrs = null;
		Expression range = null;
		var ens = new List<MaybeFreeExpression/*!*/>();
		bool isFree;
		Expression/*!*/ e;
		BlockStmt/*!*/ block;
		IToken bodyStart, bodyEnd;
		
		Expect(74);
		x = t; 
		Expect(26);
		if (la.kind == 1) {
			List<BoundVar/*!*/> bvarsX;  Attributes attrsX;  Expression rangeX; 
			QuantifierDomain(out bvarsX, out attrsX, out rangeX);
			bvars = bvarsX; attrs = attrsX; range = rangeX;
			
		}
		if (bvars == null) { bvars = new List<BoundVar>(); }
		if (range == null) { range = new LiteralExpr(x, true); }
		
		Expect(28);
		while (la.kind == 36 || la.kind == 38) {
			isFree = false; 
			if (la.kind == 36) {
				Get();
				isFree = true; 
			}
			Expect(38);
			Expression(out e);
			Expect(14);
			ens.Add(new MaybeFreeExpression(e, isFree)); 
		}
		BlockStmt(out block, out bodyStart, out bodyEnd);
		s = new ParallelStmt(x, bvars, attrs, range, ens, block); 
	}

	void CalcStmt(out Statement/*!*/ s) {
		Contract.Ensures(Contract.ValueAtReturn(out s) != null);
		Token x;
		List<Expression/*!*/> steps = new List<Expression/*!*/>();
		List<Statement> hints = new List<Statement>(); 
		Expression/*!*/ e;
		BlockStmt/*!*/ block;
		IToken bodyStart, bodyEnd;
		
		Expect(75);
		x = t; 
		Expect(6);
		Expression(out e);
		steps.Add(e); 
		Expect(14);
		while (StartOf(10)) {
			if (la.kind == 6) {
				BlockStmt(out block, out bodyStart, out bodyEnd);
				hints.Add(block); 
			} else {
				hints.Add(null); 
			}
			Expression(out e);
			steps.Add(e); 
			Expect(14);
		}
		Expect(7);
		s = new CalcStmt(x, steps, hints); 
	}

	void ReturnStmt(out Statement/*!*/ s) {
		IToken returnTok = null;
		List<AssignmentRhs> rhss = null;
		AssignmentRhs r;
		
		Expect(58);
		returnTok = t; 
		if (StartOf(14)) {
			Rhs(out r, null);
			rhss = new List<AssignmentRhs>(); rhss.Add(r); 
			while (la.kind == 24) {
				Get();
				Rhs(out r, null);
				rhss.Add(r); 
			}
		}
		Expect(14);
		s = new ReturnStmt(returnTok, rhss); 
	}

	void SkeletonStmt(out Statement s) {
		List<IToken> names = null;
		List<Expression> exprs = null;
		IToken tok, dotdotdot, whereTok;
		Expression e; 
		Expect(34);
		dotdotdot = t; 
		if (la.kind == 56) {
			Get();
			names = new List<IToken>(); exprs = new List<Expression>(); whereTok = t;
			Ident(out tok);
			names.Add(tok); 
			while (la.kind == 24) {
				Get();
				Ident(out tok);
				names.Add(tok); 
			}
			Expect(57);
			Expression(out e);
			exprs.Add(e); 
			while (la.kind == 24) {
				Get();
				Expression(out e);
				exprs.Add(e); 
			}
			if (exprs.Count != names.Count) {
			 SemErr(whereTok, exprs.Count < names.Count ? "not enough expressions" : "too many expressions");
			 names = null; exprs = null;
			}
			
		}
		s = new SkeletonStatement(dotdotdot, names, exprs); 
	}

	void Rhs(out AssignmentRhs r, Expression receiverForInitCall) {
		Contract.Ensures(Contract.ValueAtReturn<AssignmentRhs>(out r) != null);
		IToken/*!*/ x, newToken;  Expression/*!*/ e;
		List<Expression> ee = null;
		Type ty = null;
		CallStmt initCall = null;
		List<Expression> args;
		r = dummyRhs;  // to please compiler
		Attributes attrs = null;
		
		if (la.kind == 61) {
			Get();
			newToken = t; 
			TypeAndToken(out x, out ty);
			if (la.kind == 17 || la.kind == 26 || la.kind == 62) {
				if (la.kind == 62) {
					Get();
					ee = new List<Expression>(); 
					Expressions(ee);
					Expect(63);
					UserDefinedType tmp = theBuiltIns.ArrayType(x, ee.Count, new IntType(), true);
					
				} else if (la.kind == 17) {
					Get();
					Ident(out x);
					Expect(26);
					args = new List<Expression/*!*/>(); 
					if (StartOf(10)) {
						Expressions(args);
					}
					Expect(28);
					initCall = new CallStmt(x, new List<Expression>(), receiverForInitCall, x.val, args); 
				} else {
					Get();
					var udf = ty as UserDefinedType;
					if (udf != null && 0 < udf.Path.Count && udf.TypeArgs.Count == 0) {
					 // The parsed name had the form "A.B.Ctr", so treat "A.B" as the name of the type and "Ctr" as
					 // the name of the constructor that's being invoked.
					 x = udf.tok;
					 ty = new UserDefinedType(udf.Path[0], udf.Path[udf.Path.Count-1].val, new List<Type>(), udf.Path.GetRange(0,udf.Path.Count-1));
					} else {
					 SemErr(t, "expected '.'");
					 x = null;
					}
					args = new List<Expression/*!*/>(); 
					if (StartOf(10)) {
						Expressions(args);
					}
					Expect(28);
					if (x != null) {
					 initCall = new CallStmt(x, new List<Expression>(), receiverForInitCall, x.val, args);
					}
					
				}
			}
			if (ee != null) {
			 r = new TypeRhs(newToken, ty, ee);
			} else {
			 r = new TypeRhs(newToken, ty, initCall);
			}
			
		} else if (la.kind == 64) {
			Get();
			x = t; 
			Expression(out e);
			r = new ExprRhs(new UnaryExpr(x, UnaryExpr.Opcode.SetChoose, e)); 
		} else if (la.kind == 52) {
			Get();
			r = new HavocRhs(t); 
		} else if (StartOf(10)) {
			Expression(out e);
			r = new ExprRhs(e); 
		} else SynErr(162);
		while (la.kind == 6) {
			Attribute(ref attrs);
		}
		r.Attributes = attrs; 
	}

	void Lhs(out Expression e) {
		e = dummyExpr;  // the assignment is to please the compiler, the dummy value to satisfy contracts in the event of a parse error
		
		if (la.kind == 1) {
			DottedIdentifiersAndFunction(out e);
			while (la.kind == 17 || la.kind == 62) {
				Suffix(ref e);
			}
		} else if (StartOf(15)) {
			ConstAtomExpression(out e);
			Suffix(ref e);
			while (la.kind == 17 || la.kind == 62) {
				Suffix(ref e);
			}
		} else SynErr(163);
	}

	void Expressions(List<Expression/*!*/>/*!*/ args) {
		Contract.Requires(cce.NonNullElements(args)); Expression/*!*/ e; 
		Expression(out e);
		args.Add(e); 
		while (la.kind == 24) {
			Get();
			Expression(out e);
			args.Add(e); 
		}
	}

	void Guard(out Expression e) {
		Expression/*!*/ ee;  e = null; 
		Expect(26);
		if (la.kind == 52) {
			Get();
			e = null; 
		} else if (StartOf(10)) {
			Expression(out ee);
			e = ee; 
		} else SynErr(164);
		Expect(28);
	}

	void AlternativeBlock(out List<GuardedAlternative> alternatives) {
		alternatives = new List<GuardedAlternative>();
		IToken x;
		Expression e;
		List<Statement> body;
		
		Expect(6);
		while (la.kind == 67) {
			Get();
			x = t; 
			Expression(out e);
			Expect(68);
			body = new List<Statement>(); 
			while (StartOf(9)) {
				Stmt(body);
			}
			alternatives.Add(new GuardedAlternative(x, e, body)); 
		}
		Expect(7);
	}

	void LoopSpec(out List<MaybeFreeExpression/*!*/> invariants, out List<Expression/*!*/> decreases, out List<FrameExpression/*!*/> mod, ref Attributes decAttrs, ref Attributes modAttrs) {
		FrameExpression/*!*/ fe;
		invariants = new List<MaybeFreeExpression/*!*/>();
		MaybeFreeExpression invariant = null;
		decreases = new List<Expression/*!*/>();
		mod = null;
		
		while (StartOf(16)) {
			if (la.kind == 36 || la.kind == 70) {
				Invariant(out invariant);
				while (!(la.kind == 0 || la.kind == 14)) {SynErr(165); Get();}
				Expect(14);
				invariants.Add(invariant); 
			} else if (la.kind == 39) {
				while (!(la.kind == 0 || la.kind == 39)) {SynErr(166); Get();}
				Get();
				while (IsAttribute()) {
					Attribute(ref decAttrs);
				}
				DecreasesList(decreases, true);
				while (!(la.kind == 0 || la.kind == 14)) {SynErr(167); Get();}
				Expect(14);
			} else {
				while (!(la.kind == 0 || la.kind == 35)) {SynErr(168); Get();}
				Get();
				while (IsAttribute()) {
					Attribute(ref modAttrs);
				}
				mod = mod ?? new List<FrameExpression>(); 
				if (StartOf(8)) {
					FrameExpression(out fe);
					mod.Add(fe); 
					while (la.kind == 24) {
						Get();
						FrameExpression(out fe);
						mod.Add(fe); 
					}
				}
				while (!(la.kind == 0 || la.kind == 14)) {SynErr(169); Get();}
				Expect(14);
			}
		}
	}

	void Invariant(out MaybeFreeExpression/*!*/ invariant) {
		bool isFree = false; Expression/*!*/ e; List<string> ids = new List<string>(); invariant = null; Attributes attrs = null; 
		while (!(la.kind == 0 || la.kind == 36 || la.kind == 70)) {SynErr(170); Get();}
		if (la.kind == 36) {
			Get();
			isFree = true; 
		}
		Expect(70);
		while (IsAttribute()) {
			Attribute(ref attrs);
		}
		Expression(out e);
		invariant = new MaybeFreeExpression(e, isFree, attrs); 
	}

	void CaseStatement(out MatchCaseStmt/*!*/ c) {
		Contract.Ensures(Contract.ValueAtReturn(out c) != null);
		IToken/*!*/ x, id;
		List<BoundVar/*!*/> arguments = new List<BoundVar/*!*/>();
		BoundVar/*!*/ bv;
		List<Statement/*!*/> body = new List<Statement/*!*/>();
		
		Expect(67);
		x = t; 
		Ident(out id);
		if (la.kind == 26) {
			Get();
			IdentTypeOptional(out bv);
			arguments.Add(bv); 
			while (la.kind == 24) {
				Get();
				IdentTypeOptional(out bv);
				arguments.Add(bv); 
			}
			Expect(28);
		}
		Expect(68);
		while (StartOf(9)) {
			Stmt(body);
		}
		c = new MatchCaseStmt(x, id.val, arguments, body); 
	}

	void AttributeArg(out Attributes.Argument/*!*/ arg) {
		Contract.Ensures(Contract.ValueAtReturn(out arg) != null); Expression/*!*/ e;  arg = dummyAttrArg; 
		if (la.kind == 4) {
			Get();
			arg = new Attributes.Argument(t, t.val.Substring(1, t.val.Length-2)); 
		} else if (StartOf(10)) {
			Expression(out e);
			arg = new Attributes.Argument(t, e); 
		} else SynErr(171);
	}

	void QuantifierDomain(out List<BoundVar/*!*/> bvars, out Attributes attrs, out Expression range) {
		bvars = new List<BoundVar/*!*/>();
		BoundVar/*!*/ bv;
		attrs = null;
		range = null;
		
		IdentTypeOptional(out bv);
		bvars.Add(bv); 
		while (la.kind == 24) {
			Get();
			IdentTypeOptional(out bv);
			bvars.Add(bv); 
		}
		while (la.kind == 6) {
			Attribute(ref attrs);
		}
		if (la.kind == 22) {
			Get();
			Expression(out range);
		}
	}

	void EquivExpression(out Expression/*!*/ e0) {
		Contract.Ensures(Contract.ValueAtReturn(out e0) != null); IToken/*!*/ x;  Expression/*!*/ e1; 
		ImpliesExpression(out e0);
		while (la.kind == 76 || la.kind == 77) {
			EquivOp();
			x = t; 
			ImpliesExpression(out e1);
			e0 = new BinaryExpr(x, BinaryExpr.Opcode.Iff, e0, e1); 
		}
	}

	void ImpliesExpression(out Expression/*!*/ e0) {
		Contract.Ensures(Contract.ValueAtReturn(out e0) != null); IToken/*!*/ x;  Expression/*!*/ e1; 
		LogicalExpression(out e0);
		if (la.kind == 78 || la.kind == 79) {
			ImpliesOp();
			x = t; 
			ImpliesExpression(out e1);
			e0 = new BinaryExpr(x, BinaryExpr.Opcode.Imp, e0, e1); 
		}
	}

	void EquivOp() {
		if (la.kind == 76) {
			Get();
		} else if (la.kind == 77) {
			Get();
		} else SynErr(172);
	}

	void LogicalExpression(out Expression/*!*/ e0) {
		Contract.Ensures(Contract.ValueAtReturn(out e0) != null); IToken/*!*/ x;  Expression/*!*/ e1; 
		RelationalExpression(out e0);
		if (StartOf(17)) {
			if (la.kind == 80 || la.kind == 81) {
				AndOp();
				x = t; 
				RelationalExpression(out e1);
				e0 = new BinaryExpr(x, BinaryExpr.Opcode.And, e0, e1); 
				while (la.kind == 80 || la.kind == 81) {
					AndOp();
					x = t; 
					RelationalExpression(out e1);
					e0 = new BinaryExpr(x, BinaryExpr.Opcode.And, e0, e1); 
				}
			} else {
				OrOp();
				x = t; 
				RelationalExpression(out e1);
				e0 = new BinaryExpr(x, BinaryExpr.Opcode.Or, e0, e1); 
				while (la.kind == 82 || la.kind == 83) {
					OrOp();
					x = t; 
					RelationalExpression(out e1);
					e0 = new BinaryExpr(x, BinaryExpr.Opcode.Or, e0, e1); 
				}
			}
		}
	}

	void ImpliesOp() {
		if (la.kind == 78) {
			Get();
		} else if (la.kind == 79) {
			Get();
		} else SynErr(173);
	}

	void RelationalExpression(out Expression/*!*/ e) {
		Contract.Ensures(Contract.ValueAtReturn(out e) != null);
		IToken x, firstOpTok = null;  Expression e0, e1, acc = null;  BinaryExpr.Opcode op;
		List<Expression> chain = null;
		List<BinaryExpr.Opcode> ops = null;
		int kind = 0;  // 0 ("uncommitted") indicates chain of ==, possibly with one !=
		              // 1 ("ascending")   indicates chain of ==, <, <=, possibly with one !=
		              // 2 ("descending")  indicates chain of ==, >, >=, possibly with one !=
		              // 3 ("illegal")     indicates illegal chain
		              // 4 ("disjoint")    indicates chain of disjoint set operators
		bool hasSeenNeq = false;
		
		Term(out e0);
		e = e0; 
		if (StartOf(18)) {
			RelOp(out x, out op);
			firstOpTok = x; 
			Term(out e1);
			e = new BinaryExpr(x, op, e0, e1);
			if (op == BinaryExpr.Opcode.Disjoint)
			 acc = new BinaryExpr(x, BinaryExpr.Opcode.Add, e0, e1); // accumulate first two operands.
			
			while (StartOf(18)) {
				if (chain == null) {
				 chain = new List<Expression>();
				 ops = new List<BinaryExpr.Opcode>();
				 chain.Add(e0);  ops.Add(op);  chain.Add(e1);
				 switch (op) {
				   case BinaryExpr.Opcode.Eq:
				     kind = 0;  break;
				   case BinaryExpr.Opcode.Neq:
				     kind = 0;  hasSeenNeq = true;  break;
				   case BinaryExpr.Opcode.Lt:
				   case BinaryExpr.Opcode.Le:
				     kind = 1;  break;
				   case BinaryExpr.Opcode.Gt:
				   case BinaryExpr.Opcode.Ge:
				     kind = 2;  break;
				   case BinaryExpr.Opcode.Disjoint:
				     kind = 4;  break;
				   default:
				     kind = 3;  break;
				 }
				}
				e0 = e1;
				
				RelOp(out x, out op);
				switch (op) {
				 case BinaryExpr.Opcode.Eq:
				   if (kind != 0 && kind != 1 && kind != 2) { SemErr(x, "chaining not allowed from the previous operator"); }
				   break;
				 case BinaryExpr.Opcode.Neq:
				   if (hasSeenNeq) { SemErr(x, "a chain cannot have more than one != operator"); }
				   if (kind != 0 && kind != 1 && kind != 2) { SemErr(x, "this operator cannot continue this chain"); }
				   hasSeenNeq = true;  break;
				 case BinaryExpr.Opcode.Lt:
				 case BinaryExpr.Opcode.Le:
				   if (kind == 0) { kind = 1; }
				   else if (kind != 1) { SemErr(x, "this operator chain cannot continue with an ascending operator"); }
				   break;
				 case BinaryExpr.Opcode.Gt:
				 case BinaryExpr.Opcode.Ge:
				   if (kind == 0) { kind = 2; }
				   else if (kind != 2) { SemErr(x, "this operator chain cannot continue with a descending operator"); }
				   break;
				 case BinaryExpr.Opcode.Disjoint:
				   if (kind != 4) { SemErr(x, "can only chain disjoint (!!) with itself."); kind = 3; }
				   break;
				 default:
				   SemErr(x, "this operator cannot be part of a chain");
				   kind = 3;  break;
				}
				
				Term(out e1);
				ops.Add(op); chain.Add(e1);
				if (op == BinaryExpr.Opcode.Disjoint) {
				 e = new BinaryExpr(x, BinaryExpr.Opcode.And, e, new BinaryExpr(x, op, acc, e1));
				 acc = new BinaryExpr(x, BinaryExpr.Opcode.Add, acc, e1); //e0 has already been added.
				}
				else
				 e = new BinaryExpr(x, BinaryExpr.Opcode.And, e, new BinaryExpr(x, op, e0, e1));
				
			}
		}
		if (chain != null) {
		 e = new ChainingExpression(firstOpTok, chain, ops, e);
		}
		
	}

	void AndOp() {
		if (la.kind == 80) {
			Get();
		} else if (la.kind == 81) {
			Get();
		} else SynErr(174);
	}

	void OrOp() {
		if (la.kind == 82) {
			Get();
		} else if (la.kind == 83) {
			Get();
		} else SynErr(175);
	}

	void Term(out Expression/*!*/ e0) {
		Contract.Ensures(Contract.ValueAtReturn(out e0) != null); IToken/*!*/ x;  Expression/*!*/ e1;  BinaryExpr.Opcode op; 
		Factor(out e0);
		while (la.kind == 93 || la.kind == 94) {
			AddOp(out x, out op);
			Factor(out e1);
			e0 = new BinaryExpr(x, op, e0, e1); 
		}
	}

	void RelOp(out IToken/*!*/ x, out BinaryExpr.Opcode op) {
		Contract.Ensures(Contract.ValueAtReturn(out x) != null);
		x = Token.NoToken;  op = BinaryExpr.Opcode.Add/*(dummy)*/;
		IToken y;
		
		switch (la.kind) {
		case 27: {
			Get();
			x = t;  op = BinaryExpr.Opcode.Eq; 
			break;
		}
		case 29: {
			Get();
			x = t;  op = BinaryExpr.Opcode.Lt; 
			break;
		}
		case 30: {
			Get();
			x = t;  op = BinaryExpr.Opcode.Gt; 
			break;
		}
		case 84: {
			Get();
			x = t;  op = BinaryExpr.Opcode.Le; 
			break;
		}
		case 85: {
			Get();
			x = t;  op = BinaryExpr.Opcode.Ge; 
			break;
		}
		case 86: {
			Get();
			x = t;  op = BinaryExpr.Opcode.Neq; 
			break;
		}
		case 87: {
			Get();
			x = t;  op = BinaryExpr.Opcode.Disjoint; 
			break;
		}
		case 88: {
			Get();
			x = t;  op = BinaryExpr.Opcode.In; 
			break;
		}
		case 89: {
			Get();
			x = t;  y = Token.NoToken; 
			if (la.kind == 88) {
				Get();
				y = t; 
			}
			if (y == Token.NoToken) {
			 SemErr(x, "invalid RelOp");
			} else if (y.pos != x.pos + 1) {
			 SemErr(x, "invalid RelOp (perhaps you intended \"!in\" with no intervening whitespace?)");
			} else {
			 x.val = "!in";
			 op = BinaryExpr.Opcode.NotIn;
			}
			
			break;
		}
		case 90: {
			Get();
			x = t;  op = BinaryExpr.Opcode.Neq; 
			break;
		}
		case 91: {
			Get();
			x = t;  op = BinaryExpr.Opcode.Le; 
			break;
		}
		case 92: {
			Get();
			x = t;  op = BinaryExpr.Opcode.Ge; 
			break;
		}
		default: SynErr(176); break;
		}
	}

	void Factor(out Expression/*!*/ e0) {
		Contract.Ensures(Contract.ValueAtReturn(out e0) != null); IToken/*!*/ x;  Expression/*!*/ e1;  BinaryExpr.Opcode op; 
		UnaryExpression(out e0);
		while (la.kind == 52 || la.kind == 95 || la.kind == 96) {
			MulOp(out x, out op);
			UnaryExpression(out e1);
			e0 = new BinaryExpr(x, op, e0, e1); 
		}
	}

	void AddOp(out IToken/*!*/ x, out BinaryExpr.Opcode op) {
		Contract.Ensures(Contract.ValueAtReturn(out x) != null); x = Token.NoToken;  op=BinaryExpr.Opcode.Add/*(dummy)*/; 
		if (la.kind == 93) {
			Get();
			x = t;  op = BinaryExpr.Opcode.Add; 
		} else if (la.kind == 94) {
			Get();
			x = t;  op = BinaryExpr.Opcode.Sub; 
		} else SynErr(177);
	}

	void UnaryExpression(out Expression/*!*/ e) {
		Contract.Ensures(Contract.ValueAtReturn(out e) != null); IToken/*!*/ x;  e = dummyExpr; 
		switch (la.kind) {
		case 94: {
			Get();
			x = t; 
			UnaryExpression(out e);
			e = new BinaryExpr(x, BinaryExpr.Opcode.Sub, new LiteralExpr(x, 0), e); 
			break;
		}
		case 89: case 97: {
			NegOp();
			x = t; 
			UnaryExpression(out e);
			e = new UnaryExpr(x, UnaryExpr.Opcode.Not, e); 
			break;
		}
		case 23: case 43: case 54: case 60: case 65: case 71: case 72: case 106: case 107: case 108: case 109: {
			EndlessExpression(out e);
			break;
		}
		case 1: {
			DottedIdentifiersAndFunction(out e);
			while (la.kind == 17 || la.kind == 62) {
				Suffix(ref e);
			}
			break;
		}
		case 6: case 62: {
			DisplayExpr(out e);
			while (la.kind == 17 || la.kind == 62) {
				Suffix(ref e);
			}
			break;
		}
		case 44: {
			MultiSetExpr(out e);
			while (la.kind == 17 || la.kind == 62) {
				Suffix(ref e);
			}
			break;
		}
		case 46: {
			Get();
			x = t; 
			if (la.kind == 62) {
				MapDisplayExpr(x, out e);
				while (la.kind == 17 || la.kind == 62) {
					Suffix(ref e);
				}
			} else if (la.kind == 1) {
				MapComprehensionExpr(x, out e);
			} else if (StartOf(19)) {
				SemErr("map must be followed by literal in brackets or comprehension."); 
			} else SynErr(177);
			break;
		}
		case 2: case 22: case 26: case 98: case 99: case 100: case 101: case 102: case 103: {
			ConstAtomExpression(out e);
			while (la.kind == 17 || la.kind == 62) {
				Suffix(ref e);
			}
			break;
		}
		default: SynErr(178); break;
		}
	}

	void MulOp(out IToken/*!*/ x, out BinaryExpr.Opcode op) {
		Contract.Ensures(Contract.ValueAtReturn(out x) != null); x = Token.NoToken;  op = BinaryExpr.Opcode.Add/*(dummy)*/; 
		if (la.kind == 52) {
			Get();
			x = t;  op = BinaryExpr.Opcode.Mul; 
		} else if (la.kind == 95) {
			Get();
			x = t;  op = BinaryExpr.Opcode.Div; 
		} else if (la.kind == 96) {
			Get();
			x = t;  op = BinaryExpr.Opcode.Mod; 
		} else SynErr(179);
	}

	void NegOp() {
		if (la.kind == 89) {
			Get();
		} else if (la.kind == 97) {
			Get();
		} else SynErr(180);
	}

	void EndlessExpression(out Expression e) {
		IToken/*!*/ x;
		Expression e0, e1;
		e = dummyExpr;
		
		switch (la.kind) {
		case 65: {
			Get();
			x = t; 
			Expression(out e);
			Expect(104);
			Expression(out e0);
			Expect(66);
			Expression(out e1);
			e = new ITEExpr(x, e, e0, e1); 
			break;
		}
		case 71: {
			MatchExpression(out e);
			break;
		}
		case 106: case 107: case 108: case 109: {
			QuantifierGuts(out e);
			break;
		}
		case 43: {
			ComprehensionExpr(out e);
			break;
		}
		case 72: {
			Get();
			x = t; 
			Expression(out e0);
			Expect(14);
			Expression(out e1);
			e = new AssertExpr(x, e0, e1); 
			break;
		}
		case 60: {
			Get();
			x = t; 
			Expression(out e0);
			Expect(14);
			Expression(out e1);
			e = new AssumeExpr(x, e0, e1); 
			break;
		}
		case 23: {
			LetExpr(out e);
			break;
		}
		case 54: {
			NamedExpr(out e);
			break;
		}
		default: SynErr(181); break;
		}
	}

	void DottedIdentifiersAndFunction(out Expression e) {
		IToken id;  IToken openParen = null;
		List<Expression> args = null;
		List<IToken> idents = new List<IToken>();
		
		Ident(out id);
		idents.Add(id); 
		while (la.kind == 17) {
			Get();
			Ident(out id);
			idents.Add(id); 
		}
		if (la.kind == 26) {
			Get();
			openParen = t;  args = new List<Expression>(); 
			if (StartOf(10)) {
				Expressions(args);
			}
			Expect(28);
		}
		e = new IdentifierSequence(idents, openParen, args); 
	}

	void Suffix(ref Expression/*!*/ e) {
		Contract.Requires(e != null); Contract.Ensures(e!=null); IToken/*!*/ id, x;  List<Expression/*!*/>/*!*/ args;
		Expression e0 = null;  Expression e1 = null;  Expression/*!*/ ee;  bool anyDots = false;
		List<Expression> multipleIndices = null;
		bool func = false;
		
		if (la.kind == 17) {
			Get();
			Ident(out id);
			if (la.kind == 26) {
				Get();
				IToken openParen = t;  args = new List<Expression/*!*/>();  func = true; 
				if (StartOf(10)) {
					Expressions(args);
				}
				Expect(28);
				e = new FunctionCallExpr(id, id.val, e, openParen, args); 
			}
			if (!func) { e = new ExprDotName(id, e, id.val); } 
		} else if (la.kind == 62) {
			Get();
			x = t; 
			if (StartOf(10)) {
				Expression(out ee);
				e0 = ee; 
				if (la.kind == 105) {
					Get();
					anyDots = true; 
					if (StartOf(10)) {
						Expression(out ee);
						e1 = ee; 
					}
				} else if (la.kind == 57) {
					Get();
					Expression(out ee);
					e1 = ee; 
				} else if (la.kind == 24 || la.kind == 63) {
					while (la.kind == 24) {
						Get();
						Expression(out ee);
						if (multipleIndices == null) {
						 multipleIndices = new List<Expression>();
						 multipleIndices.Add(e0);
						}
						multipleIndices.Add(ee);
						
					}
				} else SynErr(182);
<<<<<<< HEAD
			} else if (la.kind == 105) {
=======
			} else if (la.kind == 104) {
>>>>>>> 5504dbae
				Get();
				anyDots = true; 
				if (StartOf(10)) {
					Expression(out ee);
					e1 = ee; 
				}
			} else SynErr(183);
			if (multipleIndices != null) {
			 e = new MultiSelectExpr(x, e, multipleIndices);
			 // make sure an array class with this dimensionality exists
			 UserDefinedType tmp = theBuiltIns.ArrayType(x, multipleIndices.Count, new IntType(), true);
			} else {
			 if (!anyDots && e0 == null) {
			   /* a parsing error occurred */
			   e0 = dummyExpr;
			 }
			 Contract.Assert(anyDots || e0 != null);
			 if (anyDots) {
			   //Contract.Assert(e0 != null || e1 != null);
			   e = new SeqSelectExpr(x, false, e, e0, e1);
			 } else if (e1 == null) {
			   Contract.Assert(e0 != null);
			   e = new SeqSelectExpr(x, true, e, e0, null);
			 } else {
			   Contract.Assert(e0 != null);
			   e = new SeqUpdateExpr(x, e, e0, e1);
			 }
			}
			
			Expect(63);
		} else SynErr(184);
	}

	void DisplayExpr(out Expression e) {
		Contract.Ensures(Contract.ValueAtReturn(out e) != null);
		IToken/*!*/ x = null;  List<Expression/*!*/>/*!*/ elements;
		e = dummyExpr;
		
		if (la.kind == 6) {
			Get();
			x = t;  elements = new List<Expression/*!*/>(); 
			if (StartOf(10)) {
				Expressions(elements);
			}
			e = new SetDisplayExpr(x, elements);
			Expect(7);
		} else if (la.kind == 62) {
			Get();
			x = t;  elements = new List<Expression/*!*/>(); 
			if (StartOf(10)) {
				Expressions(elements);
			}
			e = new SeqDisplayExpr(x, elements); 
			Expect(63);
		} else SynErr(185);
	}

	void MultiSetExpr(out Expression e) {
		Contract.Ensures(Contract.ValueAtReturn(out e) != null);
		IToken/*!*/ x = null;  List<Expression/*!*/>/*!*/ elements;
		e = dummyExpr;
		
		Expect(44);
		x = t; 
		if (la.kind == 6) {
			Get();
			elements = new List<Expression/*!*/>(); 
			if (StartOf(10)) {
				Expressions(elements);
			}
			e = new MultiSetDisplayExpr(x, elements);
			Expect(7);
		} else if (la.kind == 26) {
			Get();
			x = t;  elements = new List<Expression/*!*/>(); 
			Expression(out e);
			e = new MultiSetFormingExpr(x, e); 
			Expect(28);
		} else if (StartOf(20)) {
			SemErr("multiset must be followed by multiset literal or expression to coerce in parentheses."); 
		} else SynErr(186);
	}

	void MapDisplayExpr(IToken/*!*/ mapToken, out Expression e) {
		Contract.Ensures(Contract.ValueAtReturn(out e) != null);
		List<ExpressionPair/*!*/>/*!*/ elements= new List<ExpressionPair/*!*/>() ;
		e = dummyExpr;
		
		Expect(62);
		if (StartOf(10)) {
			MapLiteralExpressions(out elements);
		}
		e = new MapDisplayExpr(mapToken, elements);
		Expect(63);
	}

	void MapComprehensionExpr(IToken/*!*/ mapToken, out Expression e) {
		Contract.Ensures(Contract.ValueAtReturn(out e) != null);
		BoundVar/*!*/ bv;
		List<BoundVar/*!*/> bvars = new List<BoundVar/*!*/>();
		Expression range = null;
		Expression body;
		
		IdentTypeOptional(out bv);
		bvars.Add(bv); 
		if (la.kind == 22) {
			Get();
			Expression(out range);
<<<<<<< HEAD
			QSep();
			Expression(out body);
			e = new MapComprehension(x, bvars, range, body); 
		} else if (StartOf(19)) {
			SemErr("map must be followed by literal in brackets or comprehension."); 
		} else SynErr(187);
=======
		}
		QSep();
		Expression(out body);
		e = new MapComprehension(mapToken, bvars, range ?? new LiteralExpr(mapToken, true), body);
		
>>>>>>> 5504dbae
	}

	void ConstAtomExpression(out Expression/*!*/ e) {
		Contract.Ensures(Contract.ValueAtReturn(out e) != null);
		IToken/*!*/ x;  BigInteger n;
		e = dummyExpr;
		
		switch (la.kind) {
		case 98: {
			Get();
			e = new LiteralExpr(t, false); 
			break;
		}
		case 99: {
			Get();
			e = new LiteralExpr(t, true); 
			break;
		}
		case 100: {
			Get();
			e = new LiteralExpr(t); 
			break;
		}
		case 2: {
			Nat(out n);
			e = new LiteralExpr(t, n); 
			break;
		}
		case 101: {
			Get();
			e = new ThisExpr(t); 
			break;
		}
		case 102: {
			Get();
			x = t; 
			Expect(26);
			Expression(out e);
			Expect(28);
			e = new FreshExpr(x, e); 
			break;
		}
		case 103: {
			Get();
			x = t; 
			Expect(26);
			Expression(out e);
			Expect(28);
			e = new OldExpr(x, e); 
			break;
		}
		case 22: {
			Get();
			x = t; 
			Expression(out e);
			e = new UnaryExpr(x, UnaryExpr.Opcode.SeqLength, e); 
			Expect(22);
			break;
		}
		case 26: {
			Get();
			x = t; 
			Expression(out e);
			e = new ParensExpression(x, e); 
			Expect(28);
			break;
		}
		default: SynErr(188); break;
		}
	}

	void Nat(out BigInteger n) {
		Expect(2);
		try {
		 n = BigInteger.Parse(t.val);
		} catch (System.FormatException) {
		 SemErr("incorrectly formatted number");
		 n = BigInteger.Zero;
		}
		
	}

	void MapLiteralExpressions(out List<ExpressionPair> elements) {
		Expression/*!*/ d, r;
		elements = new List<ExpressionPair/*!*/>(); 
		Expression(out d);
		Expect(57);
		Expression(out r);
		elements.Add(new ExpressionPair(d,r)); 
		while (la.kind == 24) {
			Get();
			Expression(out d);
			Expect(57);
			Expression(out r);
			elements.Add(new ExpressionPair(d,r)); 
		}
	}

	void QSep() {
		if (la.kind == 110) {
			Get();
		} else if (la.kind == 111) {
			Get();
		} else SynErr(189);
	}

	void MatchExpression(out Expression/*!*/ e) {
		Contract.Ensures(Contract.ValueAtReturn(out e) != null); IToken/*!*/ x;  MatchCaseExpr/*!*/ c;
		List<MatchCaseExpr/*!*/> cases = new List<MatchCaseExpr/*!*/>();
		
		Expect(71);
		x = t; 
		Expression(out e);
		while (la.kind == 67) {
			CaseExpression(out c);
			cases.Add(c); 
		}
		e = new MatchExpr(x, e, cases); 
	}

	void QuantifierGuts(out Expression/*!*/ q) {
		Contract.Ensures(Contract.ValueAtReturn(out q) != null); IToken/*!*/ x = Token.NoToken;
		bool univ = false;
		List<BoundVar/*!*/> bvars;
		Attributes attrs;
		Expression range;
		Expression/*!*/ body;
		
		if (la.kind == 106 || la.kind == 107) {
			Forall();
			x = t;  univ = true; 
		} else if (la.kind == 108 || la.kind == 109) {
			Exists();
			x = t; 
		} else SynErr(190);
		QuantifierDomain(out bvars, out attrs, out range);
		QSep();
		Expression(out body);
		if (univ) {
		 q = new ForallExpr(x, bvars, range, body, attrs);
		} else {
		 q = new ExistsExpr(x, bvars, range, body, attrs);
		}
		
	}

	void ComprehensionExpr(out Expression/*!*/ q) {
		Contract.Ensures(Contract.ValueAtReturn(out q) != null);
		IToken/*!*/ x = Token.NoToken;
		BoundVar/*!*/ bv;
		List<BoundVar/*!*/> bvars = new List<BoundVar/*!*/>();
		Expression/*!*/ range;
		Expression body = null;
		
		Expect(43);
		x = t; 
		IdentTypeOptional(out bv);
		bvars.Add(bv); 
		while (la.kind == 24) {
			Get();
			IdentTypeOptional(out bv);
			bvars.Add(bv); 
		}
		Expect(22);
		Expression(out range);
		if (la.kind == 110 || la.kind == 111) {
			QSep();
			Expression(out body);
		}
		if (body == null && bvars.Count != 1) { SemErr(t, "a set comprehension with more than one bound variable must have a term expression"); }
		q = new SetComprehension(x, bvars, range, body);
		
	}

	void LetExpr(out Expression e) {
		IToken/*!*/ x;
		e = dummyExpr;
		BoundVar d;
		List<BoundVar> letVars;  List<Expression> letRHSs;
		
		Expect(23);
		x = t;
		letVars = new List<BoundVar>();
		letRHSs = new List<Expression>(); 
		IdentTypeOptional(out d);
		letVars.Add(d); 
		while (la.kind == 24) {
			Get();
			IdentTypeOptional(out d);
			letVars.Add(d); 
		}
		Expect(57);
		Expression(out e);
		letRHSs.Add(e); 
		while (la.kind == 24) {
			Get();
			Expression(out e);
			letRHSs.Add(e); 
		}
		Expect(14);
		Expression(out e);
		e = new LetExpr(x, letVars, letRHSs, e); 
	}

	void NamedExpr(out Expression e) {
		IToken/*!*/ x, d;
		e = dummyExpr;
		Expression expr;
		
		Expect(54);
		x = t; 
		NoUSIdent(out d);
		Expect(5);
		Expression(out e);
		expr = e;
		e = new NamedExpr(x, d.val, expr); 
	}

	void CaseExpression(out MatchCaseExpr/*!*/ c) {
		Contract.Ensures(Contract.ValueAtReturn(out c) != null); IToken/*!*/ x, id;
		List<BoundVar/*!*/> arguments = new List<BoundVar/*!*/>();
		BoundVar/*!*/ bv;
		Expression/*!*/ body;
		
		Expect(67);
		x = t; 
		Ident(out id);
		if (la.kind == 26) {
			Get();
			IdentTypeOptional(out bv);
			arguments.Add(bv); 
			while (la.kind == 24) {
				Get();
				IdentTypeOptional(out bv);
				arguments.Add(bv); 
			}
			Expect(28);
		}
		Expect(68);
		Expression(out body);
		c = new MatchCaseExpr(x, id.val, arguments, body); 
	}

	void Forall() {
		if (la.kind == 106) {
			Get();
		} else if (la.kind == 107) {
			Get();
		} else SynErr(191);
	}

	void Exists() {
		if (la.kind == 108) {
			Get();
		} else if (la.kind == 109) {
			Get();
		} else SynErr(192);
	}

	void AttributeBody(ref Attributes attrs) {
		string aName;
		List<Attributes.Argument/*!*/> aArgs = new List<Attributes.Argument/*!*/>();
		Attributes.Argument/*!*/ aArg;
		
		Expect(5);
		Expect(1);
		aName = t.val; 
		if (StartOf(21)) {
			AttributeArg(out aArg);
			aArgs.Add(aArg); 
			while (la.kind == 24) {
				Get();
				AttributeArg(out aArg);
				aArgs.Add(aArg); 
			}
		}
		attrs = new Attributes(aName, aArgs, attrs); 
	}



	public void Parse() {
		la = new Token();
		la.val = "";
		Get();
		Dafny();
		Expect(0);

		Expect(0);
	}

	static readonly bool[,]/*!*/ set = {
<<<<<<< HEAD
		{T,T,T,x, x,x,T,x, T,x,x,x, x,x,T,x, x,x,T,x, T,T,T,T, x,x,T,x, x,x,x,T, T,x,T,T, T,T,T,T, x,x,x,x, x,x,x,x, x,x,x,x, x,x,T,T, x,x,T,x, T,x,x,x, x,T,x,x, x,T,T,T, T,T,T,T, x,x,x,x, x,x,x,x, x,x,x,x, x,x,x,x, x,x,x,x, x,x,T,T, T,T,T,T, x,x,x,x, x,x,x,x, x,x},
		{x,x,x,x, x,x,x,x, T,T,x,T, x,x,x,x, x,x,T,T, T,T,x,T, x,T,x,x, x,x,x,T, T,x,x,x, x,x,x,x, x,x,x,x, x,x,x,x, T,T,T,x, x,x,x,x, x,x,x,x, x,x,x,x, x,x,x,x, x,x,x,x, x,x,x,x, x,x,x,x, x,x,x,x, x,x,x,x, x,x,x,x, x,x,x,x, x,x,x,x, x,x,x,x, x,x,x,x, x,x,x,x, x,x},
		{x,x,x,x, x,x,x,x, T,x,x,x, x,x,x,x, x,x,x,T, x,x,x,T, x,x,x,x, x,x,x,T, T,x,x,x, x,x,x,x, x,x,x,x, x,x,x,x, T,T,T,x, x,x,x,x, x,x,x,x, x,x,x,x, x,x,x,x, x,x,x,x, x,x,x,x, x,x,x,x, x,x,x,x, x,x,x,x, x,x,x,x, x,x,x,x, x,x,x,x, x,x,x,x, x,x,x,x, x,x,x,x, x,x},
		{T,x,x,x, x,x,T,T, T,T,x,T, x,x,x,x, x,x,T,T, T,T,x,T, x,T,T,x, x,T,x,T, T,x,x,x, x,T,T,T, x,x,x,x, x,x,x,x, T,T,T,T, x,x,x,x, x,x,x,x, x,x,x,x, x,x,x,x, x,x,x,x, x,x,x,x, x,x,x,x, x,x,x,x, x,x,x,x, x,x,x,x, x,x,x,x, x,x,x,x, x,x,x,x, x,x,x,x, x,x,x,x, x,x},
		{x,x,x,x, x,x,x,x, x,x,x,x, x,x,x,x, x,x,x,x, x,x,x,x, x,x,x,x, x,x,x,x, x,x,x,x, x,T,T,T, x,x,x,x, x,x,x,x, x,x,x,T, x,x,x,x, x,x,x,x, x,x,x,x, x,x,x,x, x,x,x,x, x,x,x,x, x,x,x,x, x,x,x,x, x,x,x,x, x,x,x,x, x,x,x,x, x,x,x,x, x,x,x,x, x,x,x,x, x,x,x,x, x,x},
		{x,x,x,x, x,x,x,x, x,x,x,x, x,x,x,x, x,x,x,x, x,x,x,x, x,x,x,x, x,x,x,x, x,x,x,T, T,T,T,T, x,x,x,x, x,x,x,x, x,x,x,x, x,x,x,x, x,x,x,x, x,x,x,x, x,x,x,x, x,x,x,x, x,x,x,x, x,x,x,x, x,x,x,x, x,x,x,x, x,x,x,x, x,x,x,x, x,x,x,x, x,x,x,x, x,x,x,x, x,x,x,x, x,x},
		{x,T,x,T, x,x,x,x, T,x,x,x, x,x,x,x, x,x,x,x, x,x,x,x, x,x,x,x, x,x,x,x, x,x,x,x, x,x,x,x, T,T,T,T, T,T,T,T, x,x,x,x, x,x,x,x, x,x,x,x, x,x,x,x, x,x,x,x, x,x,x,x, x,x,x,x, x,x,x,x, x,x,x,x, x,x,x,x, x,x,x,x, x,x,x,x, x,x,x,x, x,x,x,x, x,x,x,x, x,x,x,x, x,x},
		{T,x,x,x, x,x,x,x, x,x,x,x, x,x,x,x, x,x,x,x, x,x,x,x, x,x,x,x, x,x,x,x, x,x,x,T, T,T,T,T, x,x,x,x, x,x,x,x, x,x,x,x, x,x,x,x, x,x,x,x, x,x,x,x, x,x,x,x, x,x,x,x, x,x,x,x, x,x,x,x, x,x,x,x, x,x,x,x, x,x,x,x, x,x,x,x, x,x,x,x, x,x,x,x, x,x,x,x, x,x,x,x, x,x},
		{x,T,T,x, x,x,T,x, x,x,x,x, x,x,x,x, x,x,x,x, x,x,T,T, x,x,T,x, x,x,x,x, x,x,x,x, x,x,x,x, x,x,x,T, T,x,T,x, x,x,x,x, x,T,T,x, x,x,x,x, T,x,T,x, x,T,x,x, x,x,x,T, T,x,x,x, x,x,x,x, x,x,x,x, x,x,x,x, x,T,x,x, x,x,T,x, x,T,T,T, T,T,T,T, x,x,T,T, T,T,x,x, x,x},
		{x,T,T,x, x,x,T,x, T,x,x,x, x,x,x,x, x,x,x,x, x,x,T,T, x,x,T,x, x,x,x,x, x,x,T,x, x,x,x,x, x,x,x,x, x,x,x,x, x,x,x,x, x,x,T,T, x,x,T,x, T,x,x,x, x,T,x,x, x,T,x,T, T,T,T,T, x,x,x,x, x,x,x,x, x,x,x,x, x,x,x,x, x,x,x,x, x,x,T,T, T,T,T,T, x,x,x,x, x,x,x,x, x,x},
		{x,T,T,x, x,x,T,x, x,x,x,x, x,x,x,x, x,x,x,x, x,x,T,T, x,x,T,x, x,x,x,x, x,x,x,x, x,x,x,x, x,x,x,T, T,x,T,x, x,x,x,x, x,x,T,x, x,x,x,x, T,x,T,x, x,T,x,x, x,x,x,T, T,x,x,x, x,x,x,x, x,x,x,x, x,x,x,x, x,T,x,x, x,x,T,x, x,T,T,T, T,T,T,T, x,x,T,T, T,T,x,x, x,x},
		{x,T,T,x, x,x,T,x, x,x,x,x, x,x,x,x, x,x,x,x, x,x,T,T, x,x,T,x, x,x,x,x, x,x,x,x, x,x,x,x, x,x,x,T, T,x,T,x, x,x,x,x, T,T,T,x, x,x,x,x, T,x,T,x, x,T,x,x, x,x,x,T, T,x,x,x, x,x,x,x, x,x,x,x, x,x,x,x, x,T,x,x, x,x,T,x, x,T,T,T, T,T,T,T, x,x,T,T, T,T,x,x, x,x},
		{T,T,T,x, x,x,T,x, T,x,x,x, x,x,x,x, x,x,x,x, x,x,T,T, x,x,T,x, x,x,x,x, x,x,T,x, x,x,x,x, x,x,x,x, x,x,x,x, x,x,x,x, x,x,T,T, x,x,T,x, T,x,x,x, x,T,x,x, x,T,x,T, T,T,T,T, x,x,x,x, x,x,x,x, x,x,x,x, x,x,x,x, x,x,x,x, x,x,T,T, T,T,T,T, x,x,x,x, x,x,x,x, x,x},
		{x,x,x,x, x,x,T,x, x,x,x,x, x,x,x,x, x,x,x,x, x,x,x,x, x,x,x,x, x,x,x,x, x,x,x,T, T,x,x,T, x,x,x,x, x,x,x,x, x,x,x,x, x,x,x,x, x,x,x,x, x,x,x,x, x,x,x,x, x,x,T,x, x,x,x,x, x,x,x,x, x,x,x,x, x,x,x,x, x,x,x,x, x,x,x,x, x,x,x,x, x,x,x,x, x,x,x,x, x,x,x,x, x,x},
		{x,T,T,x, x,x,T,x, x,x,x,x, x,x,x,x, x,x,x,x, x,x,T,T, x,x,T,x, x,x,x,x, x,x,x,x, x,x,x,x, x,x,x,T, T,x,T,x, x,x,x,x, T,x,T,x, x,x,x,x, T,T,T,x, T,T,x,x, x,x,x,T, T,x,x,x, x,x,x,x, x,x,x,x, x,x,x,x, x,T,x,x, x,x,T,x, x,T,T,T, T,T,T,T, x,x,T,T, T,T,x,x, x,x},
		{x,x,T,x, x,x,x,x, x,x,x,x, x,x,x,x, x,x,x,x, x,x,T,x, x,x,T,x, x,x,x,x, x,x,x,x, x,x,x,x, x,x,x,x, x,x,x,x, x,x,x,x, x,x,x,x, x,x,x,x, x,x,x,x, x,x,x,x, x,x,x,x, x,x,x,x, x,x,x,x, x,x,x,x, x,x,x,x, x,x,x,x, x,x,x,x, x,x,T,T, T,T,T,T, x,x,x,x, x,x,x,x, x,x},
		{x,x,x,x, x,x,x,x, x,x,x,x, x,x,x,x, x,x,x,x, x,x,x,x, x,x,x,x, x,x,x,x, x,x,x,T, T,x,x,T, x,x,x,x, x,x,x,x, x,x,x,x, x,x,x,x, x,x,x,x, x,x,x,x, x,x,x,x, x,x,T,x, x,x,x,x, x,x,x,x, x,x,x,x, x,x,x,x, x,x,x,x, x,x,x,x, x,x,x,x, x,x,x,x, x,x,x,x, x,x,x,x, x,x},
		{x,x,x,x, x,x,x,x, x,x,x,x, x,x,x,x, x,x,x,x, x,x,x,x, x,x,x,x, x,x,x,x, x,x,x,x, x,x,x,x, x,x,x,x, x,x,x,x, x,x,x,x, x,x,x,x, x,x,x,x, x,x,x,x, x,x,x,x, x,x,x,x, x,x,x,x, x,x,x,x, T,T,T,T, x,x,x,x, x,x,x,x, x,x,x,x, x,x,x,x, x,x,x,x, x,x,x,x, x,x,x,x, x,x},
		{x,x,x,x, x,x,x,x, x,x,x,x, x,x,x,x, x,x,x,x, x,x,x,x, x,x,x,T, x,T,T,x, x,x,x,x, x,x,x,x, x,x,x,x, x,x,x,x, x,x,x,x, x,x,x,x, x,x,x,x, x,x,x,x, x,x,x,x, x,x,x,x, x,x,x,x, x,x,x,x, x,x,x,x, T,T,T,T, T,T,T,T, T,x,x,x, x,x,x,x, x,x,x,x, x,x,x,x, x,x,x,x, x,x},
		{x,x,x,x, x,x,T,T, x,x,x,x, x,x,T,x, x,x,x,x, x,x,T,x, T,x,x,T, T,T,T,x, x,x,x,x, x,x,x,x, x,x,x,x, x,x,x,x, x,x,x,x, T,T,x,x, x,T,x,x, x,x,x,T, x,x,T,T, T,x,x,x, x,x,x,x, T,T,T,T, T,T,T,T, T,T,T,T, T,T,T,T, T,T,T,T, T,x,x,x, x,x,x,x, T,T,x,x, x,x,T,T, x,x},
		{x,T,T,x, T,x,T,x, x,x,x,x, x,x,x,x, x,x,x,x, x,x,T,T, x,x,T,x, x,x,x,x, x,x,x,x, x,x,x,x, x,x,x,T, T,x,T,x, x,x,x,x, x,x,T,x, x,x,x,x, T,x,T,x, x,T,x,x, x,x,x,T, T,x,x,x, x,x,x,x, x,x,x,x, x,x,x,x, x,T,x,x, x,x,T,x, x,T,T,T, T,T,T,T, x,x,T,T, T,T,x,x, x,x}
=======
		{T,T,T,x, x,x,T,x, T,x,x,x, x,x,T,x, x,x,T,x, T,T,T,T, x,x,T,x, x,x,x,T, T,x,T,T, T,T,T,T, x,x,x,x, x,x,x,x, x,x,x,x, x,x,T,T, x,x,T,x, T,x,x,x, x,T,x,x, x,T,T,T, T,T,T,x, x,x,x,x, x,x,x,x, x,x,x,x, x,x,x,x, x,x,x,x, x,T,T,T, T,T,T,x, x,x,x,x, x,x,x,x, x},
		{x,x,x,x, x,x,x,x, T,T,x,T, x,x,x,x, x,x,T,T, T,T,x,T, x,T,x,x, x,x,x,T, T,x,x,x, x,x,x,x, x,x,x,x, x,x,x,x, T,T,T,x, x,x,x,x, x,x,x,x, x,x,x,x, x,x,x,x, x,x,x,x, x,x,x,x, x,x,x,x, x,x,x,x, x,x,x,x, x,x,x,x, x,x,x,x, x,x,x,x, x,x,x,x, x,x,x,x, x,x,x,x, x},
		{x,x,x,x, x,x,x,x, T,x,x,x, x,x,x,x, x,x,x,T, x,x,x,T, x,x,x,x, x,x,x,T, T,x,x,x, x,x,x,x, x,x,x,x, x,x,x,x, T,T,T,x, x,x,x,x, x,x,x,x, x,x,x,x, x,x,x,x, x,x,x,x, x,x,x,x, x,x,x,x, x,x,x,x, x,x,x,x, x,x,x,x, x,x,x,x, x,x,x,x, x,x,x,x, x,x,x,x, x,x,x,x, x},
		{T,x,x,x, x,x,T,T, T,T,x,T, x,x,x,x, x,x,T,T, T,T,x,T, x,T,T,x, x,T,x,T, T,x,x,x, x,T,T,T, x,x,x,x, x,x,x,x, T,T,T,T, x,x,x,x, x,x,x,x, x,x,x,x, x,x,x,x, x,x,x,x, x,x,x,x, x,x,x,x, x,x,x,x, x,x,x,x, x,x,x,x, x,x,x,x, x,x,x,x, x,x,x,x, x,x,x,x, x,x,x,x, x},
		{x,x,x,x, x,x,x,x, x,x,x,x, x,x,x,x, x,x,x,x, x,x,x,x, x,x,x,x, x,x,x,x, x,x,x,x, x,T,T,T, x,x,x,x, x,x,x,x, x,x,x,T, x,x,x,x, x,x,x,x, x,x,x,x, x,x,x,x, x,x,x,x, x,x,x,x, x,x,x,x, x,x,x,x, x,x,x,x, x,x,x,x, x,x,x,x, x,x,x,x, x,x,x,x, x,x,x,x, x,x,x,x, x},
		{x,x,x,x, x,x,x,x, x,x,x,x, x,x,x,x, x,x,x,x, x,x,x,x, x,x,x,x, x,x,x,x, x,x,x,T, T,T,T,T, x,x,x,x, x,x,x,x, x,x,x,x, x,x,x,x, x,x,x,x, x,x,x,x, x,x,x,x, x,x,x,x, x,x,x,x, x,x,x,x, x,x,x,x, x,x,x,x, x,x,x,x, x,x,x,x, x,x,x,x, x,x,x,x, x,x,x,x, x,x,x,x, x},
		{x,T,x,T, x,x,x,x, T,x,x,x, x,x,x,x, x,x,x,x, x,x,x,x, x,x,x,x, x,x,x,x, x,x,x,x, x,x,x,x, T,T,T,T, T,T,T,T, x,x,x,x, x,x,x,x, x,x,x,x, x,x,x,x, x,x,x,x, x,x,x,x, x,x,x,x, x,x,x,x, x,x,x,x, x,x,x,x, x,x,x,x, x,x,x,x, x,x,x,x, x,x,x,x, x,x,x,x, x,x,x,x, x},
		{T,x,x,x, x,x,x,x, x,x,x,x, x,x,x,x, x,x,x,x, x,x,x,x, x,x,x,x, x,x,x,x, x,x,x,T, T,T,T,T, x,x,x,x, x,x,x,x, x,x,x,x, x,x,x,x, x,x,x,x, x,x,x,x, x,x,x,x, x,x,x,x, x,x,x,x, x,x,x,x, x,x,x,x, x,x,x,x, x,x,x,x, x,x,x,x, x,x,x,x, x,x,x,x, x,x,x,x, x,x,x,x, x},
		{x,T,T,x, x,x,T,x, x,x,x,x, x,x,x,x, x,x,x,x, x,x,T,T, x,x,T,x, x,x,x,x, x,x,x,x, x,x,x,x, x,x,x,T, T,x,T,x, x,x,x,x, x,T,T,x, x,x,x,x, T,x,T,x, x,T,x,x, x,x,x,T, T,x,x,x, x,x,x,x, x,x,x,x, x,x,x,x, T,x,x,x, x,T,x,x, T,T,T,T, T,T,T,x, x,T,T,T, T,x,x,x, x},
		{x,T,T,x, x,x,T,x, T,x,x,x, x,x,x,x, x,x,x,x, x,x,T,T, x,x,T,x, x,x,x,x, x,x,T,x, x,x,x,x, x,x,x,x, x,x,x,x, x,x,x,x, x,x,T,T, x,x,T,x, T,x,x,x, x,T,x,x, x,T,x,T, T,T,T,x, x,x,x,x, x,x,x,x, x,x,x,x, x,x,x,x, x,x,x,x, x,T,T,T, T,T,T,x, x,x,x,x, x,x,x,x, x},
		{x,T,T,x, x,x,T,x, x,x,x,x, x,x,x,x, x,x,x,x, x,x,T,T, x,x,T,x, x,x,x,x, x,x,x,x, x,x,x,x, x,x,x,T, T,x,T,x, x,x,x,x, x,x,T,x, x,x,x,x, T,x,T,x, x,T,x,x, x,x,x,T, T,x,x,x, x,x,x,x, x,x,x,x, x,x,x,x, T,x,x,x, x,T,x,x, T,T,T,T, T,T,T,x, x,T,T,T, T,x,x,x, x},
		{x,T,T,x, x,x,T,x, x,x,x,x, x,x,x,x, x,x,x,x, x,x,T,T, x,x,T,x, x,x,x,x, x,x,x,x, x,x,x,x, x,x,x,T, T,x,T,x, x,x,x,x, T,T,T,x, x,x,x,x, T,x,T,x, x,T,x,x, x,x,x,T, T,x,x,x, x,x,x,x, x,x,x,x, x,x,x,x, T,x,x,x, x,T,x,x, T,T,T,T, T,T,T,x, x,T,T,T, T,x,x,x, x},
		{T,T,T,x, x,x,T,x, T,x,x,x, x,x,x,x, x,x,x,x, x,x,T,T, x,x,T,x, x,x,x,x, x,x,T,x, x,x,x,x, x,x,x,x, x,x,x,x, x,x,x,x, x,x,T,T, x,x,T,x, T,x,x,x, x,T,x,x, x,T,x,T, T,T,T,x, x,x,x,x, x,x,x,x, x,x,x,x, x,x,x,x, x,x,x,x, x,T,T,T, T,T,T,x, x,x,x,x, x,x,x,x, x},
		{x,x,x,x, x,x,T,x, x,x,x,x, x,x,x,x, x,x,x,x, x,x,x,x, x,x,x,x, x,x,x,x, x,x,x,T, T,x,x,T, x,x,x,x, x,x,x,x, x,x,x,x, x,x,x,x, x,x,x,x, x,x,x,x, x,x,x,x, x,x,T,x, x,x,x,x, x,x,x,x, x,x,x,x, x,x,x,x, x,x,x,x, x,x,x,x, x,x,x,x, x,x,x,x, x,x,x,x, x,x,x,x, x},
		{x,T,T,x, x,x,T,x, x,x,x,x, x,x,x,x, x,x,x,x, x,x,T,T, x,x,T,x, x,x,x,x, x,x,x,x, x,x,x,x, x,x,x,T, T,x,T,x, x,x,x,x, T,x,T,x, x,x,x,x, T,T,T,x, T,T,x,x, x,x,x,T, T,x,x,x, x,x,x,x, x,x,x,x, x,x,x,x, T,x,x,x, x,T,x,x, T,T,T,T, T,T,T,x, x,T,T,T, T,x,x,x, x},
		{x,x,T,x, x,x,x,x, x,x,x,x, x,x,x,x, x,x,x,x, x,x,T,x, x,x,T,x, x,x,x,x, x,x,x,x, x,x,x,x, x,x,x,x, x,x,x,x, x,x,x,x, x,x,x,x, x,x,x,x, x,x,x,x, x,x,x,x, x,x,x,x, x,x,x,x, x,x,x,x, x,x,x,x, x,x,x,x, x,x,x,x, x,x,x,x, x,T,T,T, T,T,T,x, x,x,x,x, x,x,x,x, x},
		{x,x,x,x, x,x,x,x, x,x,x,x, x,x,x,x, x,x,x,x, x,x,x,x, x,x,x,x, x,x,x,x, x,x,x,T, T,x,x,T, x,x,x,x, x,x,x,x, x,x,x,x, x,x,x,x, x,x,x,x, x,x,x,x, x,x,x,x, x,x,T,x, x,x,x,x, x,x,x,x, x,x,x,x, x,x,x,x, x,x,x,x, x,x,x,x, x,x,x,x, x,x,x,x, x,x,x,x, x,x,x,x, x},
		{x,x,x,x, x,x,x,x, x,x,x,x, x,x,x,x, x,x,x,x, x,x,x,x, x,x,x,x, x,x,x,x, x,x,x,x, x,x,x,x, x,x,x,x, x,x,x,x, x,x,x,x, x,x,x,x, x,x,x,x, x,x,x,x, x,x,x,x, x,x,x,x, x,x,x,x, x,x,x,T, T,T,T,x, x,x,x,x, x,x,x,x, x,x,x,x, x,x,x,x, x,x,x,x, x,x,x,x, x,x,x,x, x},
		{x,x,x,x, x,x,x,x, x,x,x,x, x,x,x,x, x,x,x,x, x,x,x,x, x,x,x,T, x,T,T,x, x,x,x,x, x,x,x,x, x,x,x,x, x,x,x,x, x,x,x,x, x,x,x,x, x,x,x,x, x,x,x,x, x,x,x,x, x,x,x,x, x,x,x,x, x,x,x,x, x,x,x,T, T,T,T,T, T,T,T,T, x,x,x,x, x,x,x,x, x,x,x,x, x,x,x,x, x,x,x,x, x},
		{x,x,x,x, x,x,T,T, x,x,x,x, x,x,T,x, x,x,x,x, x,x,T,x, T,x,x,T, T,T,T,x, x,x,x,x, x,x,x,x, x,x,x,x, x,x,x,x, x,x,x,x, T,T,x,x, x,T,x,x, x,x,x,T, x,x,T,T, T,x,x,x, x,x,x,T, T,T,T,T, T,T,T,T, T,T,T,T, T,T,T,T, T,T,T,T, x,x,x,x, x,x,x,T, T,x,x,x, x,T,T,x, x},
		{x,x,x,x, x,x,T,T, x,x,x,x, x,x,T,x, x,T,x,x, x,x,T,x, T,x,x,T, T,T,T,x, x,x,x,x, x,x,x,x, x,x,x,x, x,x,x,x, x,x,x,x, T,T,x,x, x,T,x,x, x,x,T,T, x,x,T,T, T,x,x,x, x,x,x,T, T,T,T,T, T,T,T,T, T,T,T,T, T,T,T,T, T,T,T,T, x,x,x,x, x,x,x,T, T,x,x,x, x,T,T,x, x},
		{x,T,T,x, T,x,T,x, x,x,x,x, x,x,x,x, x,x,x,x, x,x,T,T, x,x,T,x, x,x,x,x, x,x,x,x, x,x,x,x, x,x,x,T, T,x,T,x, x,x,x,x, x,x,T,x, x,x,x,x, T,x,T,x, x,T,x,x, x,x,x,T, T,x,x,x, x,x,x,x, x,x,x,x, x,x,x,x, T,x,x,x, x,T,x,x, T,T,T,T, T,T,T,x, x,T,T,T, T,x,x,x, x}
>>>>>>> 5504dbae

	};
} // end Parser


public class Errors {
	public int count = 0;                                    // number of errors detected
	public System.IO.TextWriter/*!*/ errorStream = Console.Out;   // error messages go to this stream
	public string errMsgFormat = "{0}({1},{2}): error: {3}"; // 0=filename, 1=line, 2=column, 3=text
	public string warningMsgFormat = "{0}({1},{2}): warning: {3}"; // 0=filename, 1=line, 2=column, 3=text

	public void SynErr(string filename, int line, int col, int n) {
		SynErr(filename, line, col, GetSyntaxErrorString(n));
	}

	public virtual void SynErr(string filename, int line, int col, string/*!*/ msg) {
		Contract.Requires(msg != null);
		errorStream.WriteLine(errMsgFormat, filename, line, col, msg);
		count++;
	}

	string GetSyntaxErrorString(int n) {
		string s;
		switch (n) {
			case 0: s = "EOF expected"; break;
			case 1: s = "ident expected"; break;
			case 2: s = "digits expected"; break;
			case 3: s = "arrayToken expected"; break;
			case 4: s = "string expected"; break;
			case 5: s = "colon expected"; break;
			case 6: s = "lbrace expected"; break;
			case 7: s = "rbrace expected"; break;
			case 8: s = "\"ghost\" expected"; break;
			case 9: s = "\"module\" expected"; break;
			case 10: s = "\"refines\" expected"; break;
			case 11: s = "\"import\" expected"; break;
			case 12: s = "\"opened\" expected"; break;
			case 13: s = "\"=\" expected"; break;
			case 14: s = "\";\" expected"; break;
			case 15: s = "\"as\" expected"; break;
			case 16: s = "\"default\" expected"; break;
			case 17: s = "\".\" expected"; break;
			case 18: s = "\"class\" expected"; break;
			case 19: s = "\"static\" expected"; break;
			case 20: s = "\"datatype\" expected"; break;
			case 21: s = "\"codatatype\" expected"; break;
			case 22: s = "\"|\" expected"; break;
			case 23: s = "\"var\" expected"; break;
			case 24: s = "\",\" expected"; break;
			case 25: s = "\"type\" expected"; break;
			case 26: s = "\"(\" expected"; break;
			case 27: s = "\"==\" expected"; break;
			case 28: s = "\")\" expected"; break;
			case 29: s = "\"<\" expected"; break;
			case 30: s = "\">\" expected"; break;
			case 31: s = "\"method\" expected"; break;
			case 32: s = "\"constructor\" expected"; break;
			case 33: s = "\"returns\" expected"; break;
			case 34: s = "\"...\" expected"; break;
			case 35: s = "\"modifies\" expected"; break;
			case 36: s = "\"free\" expected"; break;
			case 37: s = "\"requires\" expected"; break;
			case 38: s = "\"ensures\" expected"; break;
			case 39: s = "\"decreases\" expected"; break;
			case 40: s = "\"bool\" expected"; break;
			case 41: s = "\"nat\" expected"; break;
			case 42: s = "\"int\" expected"; break;
			case 43: s = "\"set\" expected"; break;
			case 44: s = "\"multiset\" expected"; break;
			case 45: s = "\"seq\" expected"; break;
			case 46: s = "\"map\" expected"; break;
			case 47: s = "\"object\" expected"; break;
			case 48: s = "\"function\" expected"; break;
			case 49: s = "\"predicate\" expected"; break;
			case 50: s = "\"copredicate\" expected"; break;
			case 51: s = "\"reads\" expected"; break;
			case 52: s = "\"*\" expected"; break;
			case 53: s = "\"`\" expected"; break;
			case 54: s = "\"label\" expected"; break;
			case 55: s = "\"break\" expected"; break;
			case 56: s = "\"where\" expected"; break;
			case 57: s = "\":=\" expected"; break;
			case 58: s = "\"return\" expected"; break;
			case 59: s = "\":|\" expected"; break;
			case 60: s = "\"assume\" expected"; break;
			case 61: s = "\"new\" expected"; break;
			case 62: s = "\"[\" expected"; break;
			case 63: s = "\"]\" expected"; break;
			case 64: s = "\"choose\" expected"; break;
			case 65: s = "\"if\" expected"; break;
			case 66: s = "\"else\" expected"; break;
			case 67: s = "\"case\" expected"; break;
			case 68: s = "\"=>\" expected"; break;
			case 69: s = "\"while\" expected"; break;
			case 70: s = "\"invariant\" expected"; break;
			case 71: s = "\"match\" expected"; break;
			case 72: s = "\"assert\" expected"; break;
			case 73: s = "\"print\" expected"; break;
			case 74: s = "\"parallel\" expected"; break;
			case 75: s = "\"calc\" expected"; break;
			case 76: s = "\"<==>\" expected"; break;
			case 77: s = "\"\\u21d4\" expected"; break;
			case 78: s = "\"==>\" expected"; break;
			case 79: s = "\"\\u21d2\" expected"; break;
			case 80: s = "\"&&\" expected"; break;
			case 81: s = "\"\\u2227\" expected"; break;
			case 82: s = "\"||\" expected"; break;
			case 83: s = "\"\\u2228\" expected"; break;
			case 84: s = "\"<=\" expected"; break;
			case 85: s = "\">=\" expected"; break;
			case 86: s = "\"!=\" expected"; break;
			case 87: s = "\"!!\" expected"; break;
			case 88: s = "\"in\" expected"; break;
			case 89: s = "\"!\" expected"; break;
			case 90: s = "\"\\u2260\" expected"; break;
			case 91: s = "\"\\u2264\" expected"; break;
			case 92: s = "\"\\u2265\" expected"; break;
			case 93: s = "\"+\" expected"; break;
			case 94: s = "\"-\" expected"; break;
			case 95: s = "\"/\" expected"; break;
			case 96: s = "\"%\" expected"; break;
			case 97: s = "\"\\u00ac\" expected"; break;
			case 98: s = "\"false\" expected"; break;
			case 99: s = "\"true\" expected"; break;
			case 100: s = "\"null\" expected"; break;
			case 101: s = "\"this\" expected"; break;
			case 102: s = "\"fresh\" expected"; break;
			case 103: s = "\"old\" expected"; break;
			case 104: s = "\"then\" expected"; break;
			case 105: s = "\"..\" expected"; break;
			case 106: s = "\"forall\" expected"; break;
			case 107: s = "\"\\u2200\" expected"; break;
			case 108: s = "\"exists\" expected"; break;
			case 109: s = "\"\\u2203\" expected"; break;
			case 110: s = "\"::\" expected"; break;
			case 111: s = "\"\\u2022\" expected"; break;
			case 112: s = "??? expected"; break;
			case 113: s = "invalid Dafny"; break;
			case 114: s = "invalid SubModuleDecl"; break;
			case 115: s = "invalid SubModuleDecl"; break;
			case 116: s = "invalid SubModuleDecl"; break;
			case 117: s = "this symbol not expected in ClassDecl"; break;
			case 118: s = "this symbol not expected in DatatypeDecl"; break;
			case 119: s = "invalid DatatypeDecl"; break;
			case 120: s = "this symbol not expected in DatatypeDecl"; break;
			case 121: s = "this symbol not expected in ArbitraryTypeDecl"; break;
			case 122: s = "invalid ClassMemberDecl"; break;
			case 123: s = "this symbol not expected in FieldDecl"; break;
			case 124: s = "this symbol not expected in FieldDecl"; break;
			case 125: s = "invalid FunctionDecl"; break;
			case 126: s = "invalid FunctionDecl"; break;
			case 127: s = "invalid FunctionDecl"; break;
			case 128: s = "invalid FunctionDecl"; break;
			case 129: s = "this symbol not expected in MethodDecl"; break;
			case 130: s = "invalid MethodDecl"; break;
			case 131: s = "invalid MethodDecl"; break;
			case 132: s = "invalid TypeAndToken"; break;
			case 133: s = "this symbol not expected in MethodSpec"; break;
			case 134: s = "this symbol not expected in MethodSpec"; break;
			case 135: s = "this symbol not expected in MethodSpec"; break;
			case 136: s = "this symbol not expected in MethodSpec"; break;
			case 137: s = "invalid MethodSpec"; break;
			case 138: s = "this symbol not expected in MethodSpec"; break;
			case 139: s = "invalid MethodSpec"; break;
			case 140: s = "invalid FrameExpression"; break;
			case 141: s = "invalid ReferenceType"; break;
			case 142: s = "this symbol not expected in FunctionSpec"; break;
			case 143: s = "this symbol not expected in FunctionSpec"; break;
			case 144: s = "this symbol not expected in FunctionSpec"; break;
			case 145: s = "this symbol not expected in FunctionSpec"; break;
			case 146: s = "this symbol not expected in FunctionSpec"; break;
			case 147: s = "invalid FunctionSpec"; break;
			case 148: s = "invalid PossiblyWildFrameExpression"; break;
			case 149: s = "invalid PossiblyWildExpression"; break;
			case 150: s = "this symbol not expected in OneStmt"; break;
			case 151: s = "invalid OneStmt"; break;
			case 152: s = "this symbol not expected in OneStmt"; break;
			case 153: s = "invalid OneStmt"; break;
			case 154: s = "invalid AssertStmt"; break;
			case 155: s = "invalid AssumeStmt"; break;
			case 156: s = "invalid UpdateStmt"; break;
			case 157: s = "invalid UpdateStmt"; break;
			case 158: s = "invalid IfStmt"; break;
			case 159: s = "invalid IfStmt"; break;
			case 160: s = "invalid WhileStmt"; break;
			case 161: s = "invalid WhileStmt"; break;
			case 162: s = "invalid Rhs"; break;
			case 163: s = "invalid Lhs"; break;
			case 164: s = "invalid Guard"; break;
			case 165: s = "this symbol not expected in LoopSpec"; break;
			case 166: s = "this symbol not expected in LoopSpec"; break;
			case 167: s = "this symbol not expected in LoopSpec"; break;
			case 168: s = "this symbol not expected in LoopSpec"; break;
<<<<<<< HEAD
			case 169: s = "this symbol not expected in LoopSpec"; break;
			case 170: s = "this symbol not expected in Invariant"; break;
			case 171: s = "invalid AttributeArg"; break;
			case 172: s = "invalid EquivOp"; break;
			case 173: s = "invalid ImpliesOp"; break;
			case 174: s = "invalid AndOp"; break;
			case 175: s = "invalid OrOp"; break;
			case 176: s = "invalid RelOp"; break;
			case 177: s = "invalid AddOp"; break;
=======
			case 169: s = "this symbol not expected in Invariant"; break;
			case 170: s = "invalid AttributeArg"; break;
			case 171: s = "invalid EquivOp"; break;
			case 172: s = "invalid ImpliesOp"; break;
			case 173: s = "invalid AndOp"; break;
			case 174: s = "invalid OrOp"; break;
			case 175: s = "invalid RelOp"; break;
			case 176: s = "invalid AddOp"; break;
			case 177: s = "invalid UnaryExpression"; break;
>>>>>>> 5504dbae
			case 178: s = "invalid UnaryExpression"; break;
			case 179: s = "invalid MulOp"; break;
			case 180: s = "invalid NegOp"; break;
			case 181: s = "invalid EndlessExpression"; break;
			case 182: s = "invalid Suffix"; break;
			case 183: s = "invalid Suffix"; break;
			case 184: s = "invalid Suffix"; break;
			case 185: s = "invalid DisplayExpr"; break;
			case 186: s = "invalid MultiSetExpr"; break;
<<<<<<< HEAD
			case 187: s = "invalid MapExpr"; break;
			case 188: s = "invalid ConstAtomExpression"; break;
			case 189: s = "invalid QSep"; break;
			case 190: s = "invalid QuantifierGuts"; break;
			case 191: s = "invalid Forall"; break;
			case 192: s = "invalid Exists"; break;
=======
			case 187: s = "invalid ConstAtomExpression"; break;
			case 188: s = "invalid QSep"; break;
			case 189: s = "invalid QuantifierGuts"; break;
			case 190: s = "invalid Forall"; break;
			case 191: s = "invalid Exists"; break;
>>>>>>> 5504dbae

			default: s = "error " + n; break;
		}
		return s;
	}

	public void SemErr(IToken/*!*/ tok, string/*!*/ msg) {  // semantic errors
		Contract.Requires(tok != null);
		Contract.Requires(msg != null);
		SemErr(tok.filename, tok.line, tok.col, msg);
	}

	public virtual void SemErr(string filename, int line, int col, string/*!*/ msg) {
		Contract.Requires(msg != null);
		errorStream.WriteLine(errMsgFormat, filename, line, col, msg);
		count++;
	}

	public virtual void Warning(string filename, int line, int col, string msg) {
		Contract.Requires(msg != null);
		errorStream.WriteLine(warningMsgFormat, filename, line, col, msg);
	}
} // Errors


public class FatalError: Exception {
	public FatalError(string m): base(m) {}
}


}<|MERGE_RESOLUTION|>--- conflicted
+++ resolved
@@ -1,3204 +1,3112 @@
-using System.Collections.Generic;
-using System.Numerics;
-using Microsoft.Boogie;
-using System.IO;
-using System.Text;
-
-
-using System;
-using System.Diagnostics.Contracts;
-
-namespace Microsoft.Dafny {
-
-
-
-public class Parser {
-	public const int _EOF = 0;
-	public const int _ident = 1;
-	public const int _digits = 2;
-	public const int _arrayToken = 3;
-	public const int _string = 4;
-	public const int _colon = 5;
-	public const int _lbrace = 6;
-	public const int _rbrace = 7;
-	public const int maxT = 112;
-
-	const bool T = true;
-	const bool x = false;
-	const int minErrDist = 2;
-
-	public Scanner/*!*/ scanner;
-	public Errors/*!*/  errors;
-
-	public Token/*!*/ t;    // last recognized token
-	public Token/*!*/ la;   // lookahead token
-	int errDist = minErrDist;
-
-readonly Expression/*!*/ dummyExpr;
-readonly AssignmentRhs/*!*/ dummyRhs;
-readonly FrameExpression/*!*/ dummyFrameExpr;
-readonly Statement/*!*/ dummyStmt;
-readonly Attributes.Argument/*!*/ dummyAttrArg;
-readonly ModuleDecl theModule;
-readonly BuiltIns theBuiltIns;
-int anonymousIds = 0;
-
-struct MemberModifiers {
-  public bool IsGhost;
-  public bool IsStatic;
-}
-// helper routine for parsing call statements
-///<summary>
-/// Parses top-level things (modules, classes, datatypes, class members) from "filename"
-/// and appends them in appropriate form to "module".
-/// Returns the number of parsing errors encountered.
-/// Note: first initialize the Scanner.
-///</summary>
-public static int Parse (string/*!*/ filename, ModuleDecl module, BuiltIns builtIns) /* throws System.IO.IOException */ {
-  Contract.Requires(filename != null);
-  Contract.Requires(module != null);
-  string s;
-  if (filename == "stdin.dfy") {
-    s = Microsoft.Boogie.ParserHelper.Fill(System.Console.In, new List<string>());
-    return Parse(s, filename, module, builtIns);
-  } else {
-    using (System.IO.StreamReader reader = new System.IO.StreamReader(filename)) {
-      s = Microsoft.Boogie.ParserHelper.Fill(reader, new List<string>());
-      return Parse(s, filename, module, builtIns);
-    }
-  }
-}
-///<summary>
-/// Parses top-level things (modules, classes, datatypes, class members)
-/// and appends them in appropriate form to "module".
-/// Returns the number of parsing errors encountered.
-/// Note: first initialize the Scanner.
-///</summary>
-public static int Parse (string/*!*/ s, string/*!*/ filename, ModuleDecl module, BuiltIns builtIns) {
-  Contract.Requires(s != null);
-  Contract.Requires(filename != null);
-  Contract.Requires(module != null);
-  Errors errors = new Errors();
-  return Parse(s, filename, module, builtIns, errors);
-}
-///<summary>
-/// Parses top-level things (modules, classes, datatypes, class members)
-/// and appends them in appropriate form to "module".
-/// Returns the number of parsing errors encountered.
-/// Note: first initialize the Scanner with the given Errors sink.
-///</summary>
-public static int Parse (string/*!*/ s, string/*!*/ filename, ModuleDecl module, BuiltIns builtIns,
-                         Errors/*!*/ errors) {
-  Contract.Requires(s != null);
-  Contract.Requires(filename != null);
-  Contract.Requires(module != null);
-  Contract.Requires(errors != null);
-  byte[]/*!*/ buffer = cce.NonNull( UTF8Encoding.Default.GetBytes(s));
-  MemoryStream ms = new MemoryStream(buffer,false);
-  Scanner scanner = new Scanner(ms, errors, filename);
-  Parser parser = new Parser(scanner, errors, module, builtIns);
-  parser.Parse();
-  return parser.errors.count;
-}
-public Parser(Scanner/*!*/ scanner, Errors/*!*/ errors, ModuleDecl module, BuiltIns builtIns) 
-  : this(scanner, errors)  // the real work
-{
-  // initialize readonly fields
-  dummyExpr = new LiteralExpr(Token.NoToken);
-  dummyRhs = new ExprRhs(dummyExpr, null);
-  dummyFrameExpr = new FrameExpression(dummyExpr.tok, dummyExpr, null);
-  dummyStmt = new ReturnStmt(Token.NoToken, null);
-  dummyAttrArg = new Attributes.Argument(Token.NoToken, "dummyAttrArg");
-  theModule = module;
-  theBuiltIns = builtIns;
-}
-
-bool IsAttribute() {
-  Token x = scanner.Peek();
-  return la.kind == _lbrace && x.kind == _colon;
-}
-/*--------------------------------------------------------------------------*/
-
-
-	public Parser(Scanner/*!*/ scanner, Errors/*!*/ errors) {
-		this.scanner = scanner;
-		this.errors = errors;
-		Token/*!*/ tok = new Token();
-		tok.val = "";
-		this.la = tok;
-		this.t = new Token(); // just to satisfy its non-null constraint
-	}
-
-	void SynErr (int n) {
-		if (errDist >= minErrDist) errors.SynErr(la.filename, la.line, la.col, n);
-		errDist = 0;
-	}
-
-	public void SemErr (string/*!*/ msg) {
-		Contract.Requires(msg != null);
-		if (errDist >= minErrDist) errors.SemErr(t, msg);
-		errDist = 0;
-	}
-
-	public void SemErr(IToken/*!*/ tok, string/*!*/ msg) {
-	  Contract.Requires(tok != null);
-	  Contract.Requires(msg != null);
-	  errors.SemErr(tok, msg);
-	}
-
-	void Get () {
-		for (;;) {
-			t = la;
-			la = scanner.Scan();
-			if (la.kind <= maxT) { ++errDist; break; }
-
-			la = t;
-		}
-	}
-
-	void Expect (int n) {
-		if (la.kind==n) Get(); else { SynErr(n); }
-	}
-
-	bool StartOf (int s) {
-		return set[s, la.kind];
-	}
-
-	void ExpectWeak (int n, int follow) {
-		if (la.kind == n) Get();
-		else {
-			SynErr(n);
-			while (!StartOf(follow)) Get();
-		}
-	}
-
-
-	bool WeakSeparator(int n, int syFol, int repFol) {
-		int kind = la.kind;
-		if (kind == n) {Get(); return true;}
-		else if (StartOf(repFol)) {return false;}
-		else {
-			SynErr(n);
-			while (!(set[syFol, kind] || set[repFol, kind] || set[0, kind])) {
-				Get();
-				kind = la.kind;
-			}
-			return StartOf(syFol);
-		}
-	}
-
-
-	void Dafny() {
-		ClassDecl/*!*/ c; DatatypeDecl/*!*/ dt; ArbitraryTypeDecl at;
-		List<MemberDecl/*!*/> membersDefaultClass = new List<MemberDecl/*!*/>();
-		ModuleDecl submodule;
-		// to support multiple files, create a default module only if theModule is null
-		DefaultModuleDecl defaultModule = (DefaultModuleDecl)((LiteralModuleDecl)theModule).ModuleDef;
-		// theModule should be a DefaultModuleDecl (actually, the singular DefaultModuleDecl)
-		Contract.Assert(defaultModule != null);
-		bool isGhost;
-		
-		while (StartOf(1)) {
-			isGhost = false; 
-			if (la.kind == 8) {
-				Get();
-				isGhost = true; 
-			}
-			if (la.kind == 9 || la.kind == 11) {
-				SubModuleDecl(defaultModule, isGhost, out submodule);
-				defaultModule.TopLevelDecls.Add(submodule); 
-			} else if (la.kind == 18) {
-				if (isGhost) { SemErr(t, "a class is not allowed to be declared as 'ghost'"); } 
-				ClassDecl(defaultModule, out c);
-				defaultModule.TopLevelDecls.Add(c); 
-			} else if (la.kind == 20 || la.kind == 21) {
-				if (isGhost) { SemErr(t, "a datatype/codatatype is not allowed to be declared as 'ghost'"); } 
-				DatatypeDecl(defaultModule, out dt);
-				defaultModule.TopLevelDecls.Add(dt); 
-			} else if (la.kind == 25) {
-				if (isGhost) { SemErr(t, "a type is not allowed to be declared as 'ghost'"); } 
-				ArbitraryTypeDecl(defaultModule, out at);
-				defaultModule.TopLevelDecls.Add(at); 
-			} else if (StartOf(2)) {
-				ClassMemberDecl(membersDefaultClass, isGhost, false);
-			} else SynErr(113);
-		}
-		DefaultClassDecl defaultClass = null;
-		foreach (TopLevelDecl topleveldecl in defaultModule.TopLevelDecls) {
-		 defaultClass = topleveldecl as DefaultClassDecl;
-		 if (defaultClass != null) {
-		   defaultClass.Members.AddRange(membersDefaultClass);
-		   break;
-		 }
-		}
-		if (defaultClass == null) { // create the default class here, because it wasn't found
-		 defaultClass = new DefaultClassDecl(defaultModule, membersDefaultClass);
-		 defaultModule.TopLevelDecls.Add(defaultClass);
-		} 
-		Expect(0);
-	}
-
-	void SubModuleDecl(ModuleDefinition parent, bool isOverallModuleGhost, out ModuleDecl submodule) {
-		ClassDecl/*!*/ c; DatatypeDecl/*!*/ dt; ArbitraryTypeDecl at;
-		Attributes attrs = null;  IToken/*!*/ id; 
-		List<MemberDecl/*!*/> namedModuleDefaultClassMembers = new List<MemberDecl>();;
-		List<IToken> idRefined = null, idPath = null, idAssignment = null;
-		bool isGhost = false;
-		ModuleDefinition module;
-		ModuleDecl sm;
-		submodule = null; // appease compiler
-		bool opened = false;
-		
-		if (la.kind == 9) {
-			Get();
-			while (la.kind == 6) {
-				Attribute(ref attrs);
-			}
-			NoUSIdent(out id);
-			if (la.kind == 10) {
-				Get();
-				QualifiedName(out idRefined);
-			}
-			module = new ModuleDefinition(id, id.val, isOverallModuleGhost, false, idRefined == null ? null : idRefined, attrs, false); 
-			Expect(6);
-			module.BodyStartTok = t; 
-			while (StartOf(1)) {
-				isGhost = false; 
-				if (la.kind == 8) {
-					Get();
-					isGhost = true; 
-				}
-				if (la.kind == 9 || la.kind == 11) {
-					SubModuleDecl(module, isGhost, out sm);
-					module.TopLevelDecls.Add(sm); 
-				} else if (la.kind == 18) {
-					if (isGhost) { SemErr(t, "a class is not allowed to be declared as 'ghost'"); } 
-					ClassDecl(module, out c);
-					module.TopLevelDecls.Add(c); 
-				} else if (la.kind == 20 || la.kind == 21) {
-					if (isGhost) { SemErr(t, "a datatype/codatatype is not allowed to be declared as 'ghost'"); } 
-					DatatypeDecl(module, out dt);
-					module.TopLevelDecls.Add(dt); 
-				} else if (la.kind == 25) {
-					if (isGhost) { SemErr(t, "a type is not allowed to be declared as 'ghost'"); } 
-					ArbitraryTypeDecl(module, out at);
-					module.TopLevelDecls.Add(at); 
-				} else if (StartOf(2)) {
-					ClassMemberDecl(namedModuleDefaultClassMembers, isGhost, false);
-				} else SynErr(114);
-			}
-			Expect(7);
-			module.BodyEndTok = t;
-			module.TopLevelDecls.Add(new DefaultClassDecl(module, namedModuleDefaultClassMembers));
-			submodule = new LiteralModuleDecl(module, parent); 
-		} else if (la.kind == 11) {
-			Get();
-			if (la.kind == 12) {
-				Get();
-				opened = true;
-			}
-			NoUSIdent(out id);
-			if (la.kind == 13) {
-				Get();
-				QualifiedName(out idPath);
-				Expect(14);
-				submodule = new AliasModuleDecl(idPath, id, parent, opened); 
-			} else if (la.kind == 14) {
-				Get();
-				idPath = new List<IToken>(); idPath.Add(id); submodule = new AliasModuleDecl(idPath, id, parent, opened); 
-			} else if (la.kind == 15) {
-				Get();
-				QualifiedName(out idPath);
-				if (la.kind == 16) {
-					Get();
-					QualifiedName(out idAssignment);
-				}
-				Expect(14);
-				submodule = new AbstractModuleDecl(idPath, id, parent, idAssignment, opened); 
-			} else SynErr(115);
-		} else SynErr(116);
-	}
-
-	void ClassDecl(ModuleDefinition/*!*/ module, out ClassDecl/*!*/ c) {
-		Contract.Requires(module != null);
-		Contract.Ensures(Contract.ValueAtReturn(out c) != null);
-		IToken/*!*/ id;
-		Attributes attrs = null;
-		List<TypeParameter/*!*/> typeArgs = new List<TypeParameter/*!*/>();
-		List<MemberDecl/*!*/> members = new List<MemberDecl/*!*/>();
-		IToken bodyStart;
-		
-		while (!(la.kind == 0 || la.kind == 18)) {SynErr(117); Get();}
-		Expect(18);
-		while (la.kind == 6) {
-			Attribute(ref attrs);
-		}
-		NoUSIdent(out id);
-		if (la.kind == 29) {
-			GenericParameters(typeArgs);
-		}
-		Expect(6);
-		bodyStart = t; 
-		while (StartOf(2)) {
-			ClassMemberDecl(members, false, true);
-		}
-		Expect(7);
-		c = new ClassDecl(id, id.val, module, typeArgs, members, attrs);
-		c.BodyStartTok = bodyStart;
-		c.BodyEndTok = t;
-		
-	}
-
-	void DatatypeDecl(ModuleDefinition/*!*/ module, out DatatypeDecl/*!*/ dt) {
-		Contract.Requires(module != null);
-		Contract.Ensures(Contract.ValueAtReturn(out dt)!=null);
-		IToken/*!*/ id;
-		Attributes attrs = null;
-		List<TypeParameter/*!*/> typeArgs = new List<TypeParameter/*!*/>();
-		List<DatatypeCtor/*!*/> ctors = new List<DatatypeCtor/*!*/>();
-		IToken bodyStart = Token.NoToken;  // dummy assignment
-		bool co = false;
-		
-		while (!(la.kind == 0 || la.kind == 20 || la.kind == 21)) {SynErr(118); Get();}
-		if (la.kind == 20) {
-			Get();
-		} else if (la.kind == 21) {
-			Get();
-			co = true; 
-		} else SynErr(119);
-		while (la.kind == 6) {
-			Attribute(ref attrs);
-		}
-		NoUSIdent(out id);
-		if (la.kind == 29) {
-			GenericParameters(typeArgs);
-		}
-		Expect(13);
-		bodyStart = t; 
-		DatatypeMemberDecl(ctors);
-		while (la.kind == 22) {
-			Get();
-			DatatypeMemberDecl(ctors);
-		}
-		while (!(la.kind == 0 || la.kind == 14)) {SynErr(120); Get();}
-		Expect(14);
-		if (co) {
-		 dt = new CoDatatypeDecl(id, id.val, module, typeArgs, ctors, attrs);
-		} else {
-		 dt = new IndDatatypeDecl(id, id.val, module, typeArgs, ctors, attrs);
-		}
-		dt.BodyStartTok = bodyStart;
-		dt.BodyEndTok = t;
-		
-	}
-
-	void ArbitraryTypeDecl(ModuleDefinition/*!*/ module, out ArbitraryTypeDecl at) {
-		IToken/*!*/ id;
-		Attributes attrs = null;
-		var eqSupport = TypeParameter.EqualitySupportValue.Unspecified;
-		
-		Expect(25);
-		while (la.kind == 6) {
-			Attribute(ref attrs);
-		}
-		NoUSIdent(out id);
-		if (la.kind == 26) {
-			Get();
-			Expect(27);
-			Expect(28);
-			eqSupport = TypeParameter.EqualitySupportValue.Required; 
-		}
-		at = new ArbitraryTypeDecl(id, id.val, module, eqSupport, attrs); 
-		while (!(la.kind == 0 || la.kind == 14)) {SynErr(121); Get();}
-		Expect(14);
-	}
-
-	void ClassMemberDecl(List<MemberDecl/*!*/>/*!*/ mm, bool isAlreadyGhost, bool allowConstructors) {
-		Contract.Requires(cce.NonNullElements(mm));
-		Method/*!*/ m;
-		Function/*!*/ f;
-		MemberModifiers mmod = new MemberModifiers();
-		mmod.IsGhost = isAlreadyGhost;
-		
-		while (la.kind == 8 || la.kind == 19) {
-			if (la.kind == 8) {
-				Get();
-				mmod.IsGhost = true; 
-			} else {
-				Get();
-				mmod.IsStatic = true; 
-			}
-		}
-		if (la.kind == 23) {
-			FieldDecl(mmod, mm);
-		} else if (la.kind == 48 || la.kind == 49 || la.kind == 50) {
-			FunctionDecl(mmod, out f);
-			mm.Add(f); 
-		} else if (la.kind == 31 || la.kind == 32) {
-			MethodDecl(mmod, allowConstructors, out m);
-			mm.Add(m); 
-		} else SynErr(122);
-	}
-
-	void Attribute(ref Attributes attrs) {
-		Expect(6);
-		AttributeBody(ref attrs);
-		Expect(7);
-	}
-
-	void NoUSIdent(out IToken/*!*/ x) {
-		Contract.Ensures(Contract.ValueAtReturn(out x) != null); 
-		Expect(1);
-		x = t; 
-		if (x.val.StartsWith("_")) {
-		 SemErr("cannot declare identifier beginning with underscore");
-		}
-		
-	}
-
-	void QualifiedName(out List<IToken> ids) {
-		IToken id; ids = new List<IToken>(); 
-		Ident(out id);
-		ids.Add(id); 
-		while (la.kind == 17) {
-			Get();
-			Ident(out id);
-			ids.Add(id); 
-		}
-	}
-
-	void Ident(out IToken/*!*/ x) {
-		Contract.Ensures(Contract.ValueAtReturn(out x) != null); 
-		Expect(1);
-		x = t; 
-	}
-
-	void GenericParameters(List<TypeParameter/*!*/>/*!*/ typeArgs) {
-		Contract.Requires(cce.NonNullElements(typeArgs));
-		IToken/*!*/ id;
-		TypeParameter.EqualitySupportValue eqSupport;
-		
-		Expect(29);
-		NoUSIdent(out id);
-		eqSupport = TypeParameter.EqualitySupportValue.Unspecified; 
-		if (la.kind == 26) {
-			Get();
-			Expect(27);
-			Expect(28);
-			eqSupport = TypeParameter.EqualitySupportValue.Required; 
-		}
-		typeArgs.Add(new TypeParameter(id, id.val, eqSupport)); 
-		while (la.kind == 24) {
-			Get();
-			NoUSIdent(out id);
-			eqSupport = TypeParameter.EqualitySupportValue.Unspecified; 
-			if (la.kind == 26) {
-				Get();
-				Expect(27);
-				Expect(28);
-				eqSupport = TypeParameter.EqualitySupportValue.Required; 
-			}
-			typeArgs.Add(new TypeParameter(id, id.val, eqSupport)); 
-		}
-		Expect(30);
-	}
-
-	void FieldDecl(MemberModifiers mmod, List<MemberDecl/*!*/>/*!*/ mm) {
-		Contract.Requires(cce.NonNullElements(mm));
-		Attributes attrs = null;
-		IToken/*!*/ id;  Type/*!*/ ty;
-		
-		while (!(la.kind == 0 || la.kind == 23)) {SynErr(123); Get();}
-		Expect(23);
-		if (mmod.IsStatic) { SemErr(t, "fields cannot be declared 'static'"); }
-		
-		while (la.kind == 6) {
-			Attribute(ref attrs);
-		}
-		IdentType(out id, out ty, false);
-		mm.Add(new Field(id, id.val, mmod.IsGhost, ty, attrs)); 
-		while (la.kind == 24) {
-			Get();
-			IdentType(out id, out ty, false);
-			mm.Add(new Field(id, id.val, mmod.IsGhost, ty, attrs)); 
-		}
-		while (!(la.kind == 0 || la.kind == 14)) {SynErr(124); Get();}
-		Expect(14);
-	}
-
-	void FunctionDecl(MemberModifiers mmod, out Function/*!*/ f) {
-		Contract.Ensures(Contract.ValueAtReturn(out f)!=null);
-		Attributes attrs = null;
-		IToken/*!*/ id = Token.NoToken;  // to please compiler
-		List<TypeParameter/*!*/> typeArgs = new List<TypeParameter/*!*/>();
-		List<Formal/*!*/> formals = new List<Formal/*!*/>();
-		Type/*!*/ returnType = new BoolType();
-		List<Expression/*!*/> reqs = new List<Expression/*!*/>();
-		List<Expression/*!*/> ens = new List<Expression/*!*/>();
-		List<FrameExpression/*!*/> reads = new List<FrameExpression/*!*/>();
-		List<Expression/*!*/> decreases;
-		Expression body = null;
-		bool isPredicate = false;  bool isCoPredicate = false;
-		bool isFunctionMethod = false;
-		IToken openParen = null;
-		IToken bodyStart = Token.NoToken;
-		IToken bodyEnd = Token.NoToken;
-		bool signatureOmitted = false;
-		
-		if (la.kind == 48) {
-			Get();
-			if (la.kind == 31) {
-				Get();
-				isFunctionMethod = true; 
-			}
-			if (mmod.IsGhost) { SemErr(t, "functions cannot be declared 'ghost' (they are ghost by default)"); }
-			
-			while (la.kind == 6) {
-				Attribute(ref attrs);
-			}
-			NoUSIdent(out id);
-			if (la.kind == 26 || la.kind == 29) {
-				if (la.kind == 29) {
-					GenericParameters(typeArgs);
-				}
-				Formals(true, isFunctionMethod, formals, out openParen);
-				Expect(5);
-				Type(out returnType);
-			} else if (la.kind == 34) {
-				Get();
-				signatureOmitted = true;
-				openParen = Token.NoToken; 
-			} else SynErr(125);
-		} else if (la.kind == 49) {
-			Get();
-			isPredicate = true; 
-			if (la.kind == 31) {
-				Get();
-				isFunctionMethod = true; 
-			}
-			if (mmod.IsGhost) { SemErr(t, "predicates cannot be declared 'ghost' (they are ghost by default)"); }
-			
-			while (la.kind == 6) {
-				Attribute(ref attrs);
-			}
-			NoUSIdent(out id);
-			if (StartOf(3)) {
-				if (la.kind == 29) {
-					GenericParameters(typeArgs);
-				}
-				if (la.kind == 26) {
-					Formals(true, isFunctionMethod, formals, out openParen);
-					if (la.kind == 5) {
-						Get();
-						SemErr(t, "predicates do not have an explicitly declared return type; it is always bool"); 
-					}
-				}
-			} else if (la.kind == 34) {
-				Get();
-				signatureOmitted = true;
-				openParen = Token.NoToken; 
-			} else SynErr(126);
-		} else if (la.kind == 50) {
-			Get();
-			isCoPredicate = true; 
-			if (mmod.IsGhost) { SemErr(t, "copredicates cannot be declared 'ghost' (they are ghost by default)"); }
-			
-			while (la.kind == 6) {
-				Attribute(ref attrs);
-			}
-			NoUSIdent(out id);
-			if (StartOf(3)) {
-				if (la.kind == 29) {
-					GenericParameters(typeArgs);
-				}
-				if (la.kind == 26) {
-					Formals(true, isFunctionMethod, formals, out openParen);
-					if (la.kind == 5) {
-						Get();
-						SemErr(t, "copredicates do not have an explicitly declared return type; it is always bool"); 
-					}
-				}
-			} else if (la.kind == 34) {
-				Get();
-				signatureOmitted = true;
-				openParen = Token.NoToken; 
-			} else SynErr(127);
-		} else SynErr(128);
-		decreases = isCoPredicate ? null : new List<Expression/*!*/>(); 
-		while (StartOf(4)) {
-			FunctionSpec(reqs, reads, ens, decreases);
-		}
-		if (la.kind == 6) {
-			FunctionBody(out body, out bodyStart, out bodyEnd);
-		}
-		if (isPredicate) {
-		  f = new Predicate(id, id.val, mmod.IsStatic, !isFunctionMethod, typeArgs, openParen, formals,
-		                    reqs, reads, ens, new Specification<Expression>(decreases, null), body, Predicate.BodyOriginKind.OriginalOrInherited, attrs, signatureOmitted);
-		} else if (isCoPredicate) {
-		  f = new CoPredicate(id, id.val, mmod.IsStatic, typeArgs, openParen, formals,
-		                    reqs, reads, ens, body, attrs, signatureOmitted);
-		} else {
-		  f = new Function(id, id.val, mmod.IsStatic, !isFunctionMethod, typeArgs, openParen, formals, returnType,
-		                   reqs, reads, ens, new Specification<Expression>(decreases, null), body, attrs, signatureOmitted);
-		}
-		f.BodyStartTok = bodyStart;
-		f.BodyEndTok = bodyEnd;
-		
-	}
-
-	void MethodDecl(MemberModifiers mmod, bool allowConstructor, out Method/*!*/ m) {
-		Contract.Ensures(Contract.ValueAtReturn(out m) !=null);
-		IToken/*!*/ id;
-		Attributes attrs = null;
-		List<TypeParameter/*!*/>/*!*/ typeArgs = new List<TypeParameter/*!*/>();
-		IToken openParen;
-		List<Formal/*!*/> ins = new List<Formal/*!*/>();
-		List<Formal/*!*/> outs = new List<Formal/*!*/>();
-		List<MaybeFreeExpression/*!*/> req = new List<MaybeFreeExpression/*!*/>();
-		List<FrameExpression/*!*/> mod = new List<FrameExpression/*!*/>();
-		List<MaybeFreeExpression/*!*/> ens = new List<MaybeFreeExpression/*!*/>();
-		List<Expression/*!*/> dec = new List<Expression/*!*/>();
-		Attributes decAttrs = null;
-		Attributes modAttrs = null;
-		BlockStmt body = null;
-		bool isConstructor = false;
-		bool signatureOmitted = false;
-		IToken bodyStart = Token.NoToken;
-		IToken bodyEnd = Token.NoToken;
-		
-		while (!(la.kind == 0 || la.kind == 31 || la.kind == 32)) {SynErr(129); Get();}
-		if (la.kind == 31) {
-			Get();
-		} else if (la.kind == 32) {
-			Get();
-			if (allowConstructor) {
-			 isConstructor = true;
-			} else {
-			 SemErr(t, "constructors are only allowed in classes");
-			}
-			
-		} else SynErr(130);
-		if (isConstructor) {
-		 if (mmod.IsGhost) {
-		   SemErr(t, "constructors cannot be declared 'ghost'");
-		 }
-		 if (mmod.IsStatic) {
-		   SemErr(t, "constructors cannot be declared 'static'");
-		 }
-		}
-		
-		while (la.kind == 6) {
-			Attribute(ref attrs);
-		}
-		NoUSIdent(out id);
-		if (la.kind == 26 || la.kind == 29) {
-			if (la.kind == 29) {
-				GenericParameters(typeArgs);
-			}
-			Formals(true, !mmod.IsGhost, ins, out openParen);
-			if (la.kind == 33) {
-				Get();
-				if (isConstructor) { SemErr(t, "constructors cannot have out-parameters"); } 
-				Formals(false, !mmod.IsGhost, outs, out openParen);
-			}
-		} else if (la.kind == 34) {
-			Get();
-			signatureOmitted = true; openParen = Token.NoToken; 
-		} else SynErr(131);
-		while (StartOf(5)) {
-			MethodSpec(req, mod, ens, dec, ref decAttrs, ref modAttrs);
-		}
-		if (la.kind == 6) {
-			BlockStmt(out body, out bodyStart, out bodyEnd);
-		}
-		if (isConstructor) {
-		 m = new Constructor(id, id.val, typeArgs, ins,
-		                     req, new Specification<FrameExpression>(mod, modAttrs), ens, new Specification<Expression>(dec, decAttrs), body, attrs, signatureOmitted);
-		} else {
-		 m = new Method(id, id.val, mmod.IsStatic, mmod.IsGhost, typeArgs, ins, outs,
-		                req, new Specification<FrameExpression>(mod, modAttrs), ens, new Specification<Expression>(dec, decAttrs), body, attrs, signatureOmitted);
-		}
-		m.BodyStartTok = bodyStart;
-		m.BodyEndTok = bodyEnd;
-		
-	}
-
-	void DatatypeMemberDecl(List<DatatypeCtor/*!*/>/*!*/ ctors) {
-		Contract.Requires(cce.NonNullElements(ctors));
-		Attributes attrs = null;
-		IToken/*!*/ id;
-		List<Formal/*!*/> formals = new List<Formal/*!*/>();
-		
-		while (la.kind == 6) {
-			Attribute(ref attrs);
-		}
-		NoUSIdent(out id);
-		if (la.kind == 26) {
-			FormalsOptionalIds(formals);
-		}
-		ctors.Add(new DatatypeCtor(id, id.val, formals, attrs)); 
-	}
-
-	void FormalsOptionalIds(List<Formal/*!*/>/*!*/ formals) {
-		Contract.Requires(cce.NonNullElements(formals)); IToken/*!*/ id;  Type/*!*/ ty;  string/*!*/ name;  bool isGhost; 
-		Expect(26);
-		if (StartOf(6)) {
-			TypeIdentOptional(out id, out name, out ty, out isGhost);
-			formals.Add(new Formal(id, name, ty, true, isGhost)); 
-			while (la.kind == 24) {
-				Get();
-				TypeIdentOptional(out id, out name, out ty, out isGhost);
-				formals.Add(new Formal(id, name, ty, true, isGhost)); 
-			}
-		}
-		Expect(28);
-	}
-
-	void IdentType(out IToken/*!*/ id, out Type/*!*/ ty, bool allowWildcardId) {
-		Contract.Ensures(Contract.ValueAtReturn(out id) != null); Contract.Ensures(Contract.ValueAtReturn(out ty) != null);
-		WildIdent(out id, allowWildcardId);
-		Expect(5);
-		Type(out ty);
-	}
-
-	void GIdentType(bool allowGhostKeyword, out IToken/*!*/ id, out Type/*!*/ ty, out bool isGhost) {
-		Contract.Ensures(Contract.ValueAtReturn(out id)!=null);
-		Contract.Ensures(Contract.ValueAtReturn(out ty)!=null);
-		isGhost = false; 
-		if (la.kind == 8) {
-			Get();
-			if (allowGhostKeyword) { isGhost = true; } else { SemErr(t, "formal cannot be declared 'ghost' in this context"); } 
-		}
-		IdentType(out id, out ty, true);
-	}
-
-	void WildIdent(out IToken/*!*/ x, bool allowWildcardId) {
-		Contract.Ensures(Contract.ValueAtReturn(out x) != null); 
-		Expect(1);
-		x = t; 
-		if (x.val.StartsWith("_")) {
-		 if (allowWildcardId && x.val.Length == 1) {
-		   t.val = "_v" + anonymousIds++;
-		 } else {
-		   SemErr("cannot declare identifier beginning with underscore");
-		 }
-		}
-		
-	}
-
-	void Type(out Type/*!*/ ty) {
-		Contract.Ensures(Contract.ValueAtReturn(out ty) != null); IToken/*!*/ tok; 
-		TypeAndToken(out tok, out ty);
-	}
-
-	void LocalIdentTypeOptional(out VarDecl/*!*/ var, bool isGhost) {
-		IToken/*!*/ id;  Type/*!*/ ty;  Type optType = null;
-		
-		WildIdent(out id, true);
-		if (la.kind == 5) {
-			Get();
-			Type(out ty);
-			optType = ty; 
-		}
-		var = new VarDecl(id, id.val, optType == null ? new InferredTypeProxy() : optType, isGhost); 
-	}
-
-	void IdentTypeOptional(out BoundVar/*!*/ var) {
-		Contract.Ensures(Contract.ValueAtReturn(out var)!=null); IToken/*!*/ id;  Type/*!*/ ty;  Type optType = null;
-		
-		WildIdent(out id, true);
-		if (la.kind == 5) {
-			Get();
-			Type(out ty);
-			optType = ty; 
-		}
-		var = new BoundVar(id, id.val, optType == null ? new InferredTypeProxy() : optType); 
-	}
-
-	void TypeIdentOptional(out IToken/*!*/ id, out string/*!*/ identName, out Type/*!*/ ty, out bool isGhost) {
-		Contract.Ensures(Contract.ValueAtReturn(out id)!=null);
-		Contract.Ensures(Contract.ValueAtReturn(out ty)!=null);
-		Contract.Ensures(Contract.ValueAtReturn(out identName)!=null);
-		string name = null;  isGhost = false; 
-		if (la.kind == 8) {
-			Get();
-			isGhost = true; 
-		}
-		TypeAndToken(out id, out ty);
-		if (la.kind == 5) {
-			Get();
-			UserDefinedType udt = ty as UserDefinedType;
-			if (udt != null && udt.TypeArgs.Count == 0) {
-			 name = udt.Name;
-			} else {
-			 SemErr(id, "invalid formal-parameter name in datatype constructor");
-			}
-			
-			Type(out ty);
-		}
-		if (name != null) {
-		 identName = name;
-		} else {
-		 identName = "#" + anonymousIds++;
-		}
-		
-	}
-
-	void TypeAndToken(out IToken/*!*/ tok, out Type/*!*/ ty) {
-		Contract.Ensures(Contract.ValueAtReturn(out tok)!=null); Contract.Ensures(Contract.ValueAtReturn(out ty) != null); tok = Token.NoToken;  ty = new BoolType();  /*keep compiler happy*/
-		List<Type/*!*/>/*!*/ gt;
-		
-		switch (la.kind) {
-		case 40: {
-			Get();
-			tok = t; 
-			break;
-		}
-		case 41: {
-			Get();
-			tok = t;  ty = new NatType(); 
-			break;
-		}
-		case 42: {
-			Get();
-			tok = t;  ty = new IntType(); 
-			break;
-		}
-		case 43: {
-			Get();
-			tok = t;  gt = new List<Type/*!*/>(); 
-			GenericInstantiation(gt);
-			if (gt.Count != 1) {
-			 SemErr("set type expects exactly one type argument");
-			}
-			ty = new SetType(gt[0]);
-			
-			break;
-		}
-		case 44: {
-			Get();
-			tok = t;  gt = new List<Type/*!*/>(); 
-			GenericInstantiation(gt);
-			if (gt.Count != 1) {
-			 SemErr("multiset type expects exactly one type argument");
-			}
-			ty = new MultiSetType(gt[0]);
-			
-			break;
-		}
-		case 45: {
-			Get();
-			tok = t;  gt = new List<Type/*!*/>(); 
-			GenericInstantiation(gt);
-			if (gt.Count != 1) {
-			 SemErr("seq type expects exactly one type argument");
-			}
-			ty = new SeqType(gt[0]);
-			
-			break;
-		}
-		case 46: {
-			Get();
-			tok = t;  gt = new List<Type/*!*/>(); 
-			GenericInstantiation(gt);
-			if (gt.Count != 2) {
-			 SemErr("map type expects exactly two type arguments");
-			}
-			else { ty = new MapType(gt[0], gt[1]); }
-			
-			break;
-		}
-		case 1: case 3: case 47: {
-			ReferenceType(out tok, out ty);
-			break;
-		}
-		default: SynErr(132); break;
-		}
-	}
-
-	void Formals(bool incoming, bool allowGhostKeyword, List<Formal/*!*/>/*!*/ formals, out IToken openParen) {
-		Contract.Requires(cce.NonNullElements(formals)); IToken/*!*/ id;  Type/*!*/ ty;  bool isGhost; 
-		Expect(26);
-		openParen = t; 
-		if (la.kind == 1 || la.kind == 8) {
-			GIdentType(allowGhostKeyword, out id, out ty, out isGhost);
-			formals.Add(new Formal(id, id.val, ty, incoming, isGhost)); 
-			while (la.kind == 24) {
-				Get();
-				GIdentType(allowGhostKeyword, out id, out ty, out isGhost);
-				formals.Add(new Formal(id, id.val, ty, incoming, isGhost)); 
-			}
-		}
-		Expect(28);
-	}
-
-	void MethodSpec(List<MaybeFreeExpression/*!*/>/*!*/ req, List<FrameExpression/*!*/>/*!*/ mod, List<MaybeFreeExpression/*!*/>/*!*/ ens,
-List<Expression/*!*/>/*!*/ decreases, ref Attributes decAttrs, ref Attributes modAttrs) {
-		Contract.Requires(cce.NonNullElements(req)); Contract.Requires(cce.NonNullElements(mod)); Contract.Requires(cce.NonNullElements(ens)); Contract.Requires(cce.NonNullElements(decreases));
-		Expression/*!*/ e;  FrameExpression/*!*/ fe;  bool isFree = false; Attributes ensAttrs = null;
-		
-		while (!(StartOf(7))) {SynErr(133); Get();}
-		if (la.kind == 35) {
-			Get();
-			while (IsAttribute()) {
-				Attribute(ref modAttrs);
-			}
-			if (StartOf(8)) {
-				FrameExpression(out fe);
-				mod.Add(fe); 
-				while (la.kind == 24) {
-					Get();
-					FrameExpression(out fe);
-					mod.Add(fe); 
-				}
-			}
-			while (!(la.kind == 0 || la.kind == 14)) {SynErr(134); Get();}
-			Expect(14);
-		} else if (la.kind == 36 || la.kind == 37 || la.kind == 38) {
-			if (la.kind == 36) {
-				Get();
-				isFree = true; 
-			}
-			if (la.kind == 37) {
-				Get();
-				Expression(out e);
-				while (!(la.kind == 0 || la.kind == 14)) {SynErr(135); Get();}
-				Expect(14);
-				req.Add(new MaybeFreeExpression(e, isFree)); 
-			} else if (la.kind == 38) {
-				Get();
-				while (IsAttribute()) {
-					Attribute(ref ensAttrs);
-				}
-				Expression(out e);
-				while (!(la.kind == 0 || la.kind == 14)) {SynErr(136); Get();}
-				Expect(14);
-				ens.Add(new MaybeFreeExpression(e, isFree, ensAttrs)); 
-			} else SynErr(137);
-		} else if (la.kind == 39) {
-			Get();
-			while (IsAttribute()) {
-				Attribute(ref decAttrs);
-			}
-			DecreasesList(decreases, true);
-			while (!(la.kind == 0 || la.kind == 14)) {SynErr(138); Get();}
-			Expect(14);
-		} else SynErr(139);
-	}
-
-	void BlockStmt(out BlockStmt/*!*/ block, out IToken bodyStart, out IToken bodyEnd) {
-		Contract.Ensures(Contract.ValueAtReturn(out block) != null);
-		List<Statement/*!*/> body = new List<Statement/*!*/>();
-		
-		Expect(6);
-		bodyStart = t; 
-		while (StartOf(9)) {
-			Stmt(body);
-		}
-		Expect(7);
-		bodyEnd = t;
-		block = new BlockStmt(bodyStart, body); 
-	}
-
-	void FrameExpression(out FrameExpression/*!*/ fe) {
-		Contract.Ensures(Contract.ValueAtReturn(out fe) != null);
-		Expression/*!*/ e;
-		IToken/*!*/ id;
-		string fieldName = null;  IToken feTok = null;
-		fe = null;
-		
-		if (StartOf(10)) {
-			Expression(out e);
-			feTok = e.tok; 
-			if (la.kind == 53) {
-				Get();
-				Ident(out id);
-				fieldName = id.val;  feTok = id; 
-			}
-			fe = new FrameExpression(feTok, e, fieldName); 
-		} else if (la.kind == 53) {
-			Get();
-			Ident(out id);
-			fieldName = id.val; 
-			fe = new FrameExpression(id, new ImplicitThisExpr(id), fieldName); 
-		} else SynErr(140);
-	}
-
-	void Expression(out Expression/*!*/ e) {
-		EquivExpression(out e);
-	}
-
-	void DecreasesList(List<Expression/*!*/> decreases, bool allowWildcard) {
-		Expression/*!*/ e; 
-		PossiblyWildExpression(out e);
-		if (!allowWildcard && e is WildcardExpr) {
-		 SemErr(e.tok, "'decreases *' is only allowed on loops and tail-recursive methods");
-		} else {
-		 decreases.Add(e);
-		}
-		
-		while (la.kind == 24) {
-			Get();
-			PossiblyWildExpression(out e);
-			if (!allowWildcard && e is WildcardExpr) {
-			 SemErr(e.tok, "'decreases *' is only allowed on loops and tail-recursive methods");
-			} else {
-			 decreases.Add(e);
-			}
-			
-		}
-	}
-
-	void GenericInstantiation(List<Type/*!*/>/*!*/ gt) {
-		Contract.Requires(cce.NonNullElements(gt)); Type/*!*/ ty; 
-		Expect(29);
-		Type(out ty);
-		gt.Add(ty); 
-		while (la.kind == 24) {
-			Get();
-			Type(out ty);
-			gt.Add(ty); 
-		}
-		Expect(30);
-	}
-
-	void ReferenceType(out IToken/*!*/ tok, out Type/*!*/ ty) {
-		Contract.Ensures(Contract.ValueAtReturn(out tok) != null); Contract.Ensures(Contract.ValueAtReturn(out ty) != null);
-		tok = Token.NoToken;  ty = new BoolType();  /*keep compiler happy*/
-		List<Type/*!*/>/*!*/ gt;
-		List<IToken> path;
-		
-		if (la.kind == 47) {
-			Get();
-			tok = t;  ty = new ObjectType(); 
-		} else if (la.kind == 3) {
-			Get();
-			tok = t;  gt = new List<Type/*!*/>(); 
-			GenericInstantiation(gt);
-			if (gt.Count != 1) {
-			 SemErr("array type expects exactly one type argument");
-			}
-			int dims = 1;
-			if (tok.val.Length != 5) {
-			 dims = int.Parse(tok.val.Substring(5));
-			}
-			ty = theBuiltIns.ArrayType(tok, dims, gt[0], true);
-			
-		} else if (la.kind == 1) {
-			Ident(out tok);
-			gt = new List<Type/*!*/>();
-			path = new List<IToken>(); 
-			while (la.kind == 17) {
-				path.Add(tok); 
-				Get();
-				Ident(out tok);
-			}
-			if (la.kind == 29) {
-				GenericInstantiation(gt);
-			}
-			ty = new UserDefinedType(tok, tok.val, gt, path); 
-		} else SynErr(141);
-	}
-
-	void FunctionSpec(List<Expression/*!*/>/*!*/ reqs, List<FrameExpression/*!*/>/*!*/ reads, List<Expression/*!*/>/*!*/ ens, List<Expression/*!*/> decreases) {
-		Contract.Requires(cce.NonNullElements(reqs));
-		Contract.Requires(cce.NonNullElements(reads));
-		Contract.Requires(decreases == null || cce.NonNullElements(decreases));
-		Expression/*!*/ e;  FrameExpression/*!*/ fe; 
-		if (la.kind == 37) {
-			while (!(la.kind == 0 || la.kind == 37)) {SynErr(142); Get();}
-			Get();
-			Expression(out e);
-			while (!(la.kind == 0 || la.kind == 14)) {SynErr(143); Get();}
-			Expect(14);
-			reqs.Add(e); 
-		} else if (la.kind == 51) {
-			Get();
-			if (StartOf(11)) {
-				PossiblyWildFrameExpression(out fe);
-				reads.Add(fe); 
-				while (la.kind == 24) {
-					Get();
-					PossiblyWildFrameExpression(out fe);
-					reads.Add(fe); 
-				}
-			}
-			while (!(la.kind == 0 || la.kind == 14)) {SynErr(144); Get();}
-			Expect(14);
-		} else if (la.kind == 38) {
-			Get();
-			Expression(out e);
-			while (!(la.kind == 0 || la.kind == 14)) {SynErr(145); Get();}
-			Expect(14);
-			ens.Add(e); 
-		} else if (la.kind == 39) {
-			Get();
-			if (decreases == null) {
-			 SemErr(t, "'decreases' clauses are meaningless for copredicates, so they are not allowed");
-			 decreases = new List<Expression/*!*/>();
-			}
-			
-			DecreasesList(decreases, false);
-			while (!(la.kind == 0 || la.kind == 14)) {SynErr(146); Get();}
-			Expect(14);
-		} else SynErr(147);
-	}
-
-	void FunctionBody(out Expression/*!*/ e, out IToken bodyStart, out IToken bodyEnd) {
-		Contract.Ensures(Contract.ValueAtReturn(out e) != null); e = dummyExpr; 
-		Expect(6);
-		bodyStart = t; 
-		Expression(out e);
-		Expect(7);
-		bodyEnd = t; 
-	}
-
-	void PossiblyWildFrameExpression(out FrameExpression/*!*/ fe) {
-		Contract.Ensures(Contract.ValueAtReturn(out fe) != null); fe = dummyFrameExpr; 
-		if (la.kind == 52) {
-			Get();
-			fe = new FrameExpression(t, new WildcardExpr(t), null); 
-		} else if (StartOf(8)) {
-			FrameExpression(out fe);
-		} else SynErr(148);
-	}
-
-	void PossiblyWildExpression(out Expression/*!*/ e) {
-		Contract.Ensures(Contract.ValueAtReturn(out e)!=null);
-		e = dummyExpr; 
-		if (la.kind == 52) {
-			Get();
-			e = new WildcardExpr(t); 
-		} else if (StartOf(10)) {
-			Expression(out e);
-		} else SynErr(149);
-	}
-
-	void Stmt(List<Statement/*!*/>/*!*/ ss) {
-		Statement/*!*/ s;
-		
-		OneStmt(out s);
-		ss.Add(s); 
-	}
-
-	void OneStmt(out Statement/*!*/ s) {
-		Contract.Ensures(Contract.ValueAtReturn(out s) != null); IToken/*!*/ x;  IToken/*!*/ id;  string label = null;
-		s = dummyStmt;  /* to please the compiler */
-		BlockStmt bs;
-		IToken bodyStart, bodyEnd;
-		int breakCount;
-		
-		while (!(StartOf(12))) {SynErr(150); Get();}
-		switch (la.kind) {
-		case 6: {
-			BlockStmt(out bs, out bodyStart, out bodyEnd);
-			s = bs; 
-			break;
-		}
-		case 72: {
-			AssertStmt(out s);
-			break;
-		}
-		case 60: {
-			AssumeStmt(out s);
-			break;
-		}
-		case 73: {
-			PrintStmt(out s);
-			break;
-		}
-		case 1: case 2: case 22: case 26: case 98: case 99: case 100: case 101: case 102: case 103: {
-			UpdateStmt(out s);
-			break;
-		}
-		case 8: case 23: {
-			VarDeclStatement(out s);
-			break;
-		}
-		case 65: {
-			IfStmt(out s);
-			break;
-		}
-		case 69: {
-			WhileStmt(out s);
-			break;
-		}
-		case 71: {
-			MatchStmt(out s);
-			break;
-		}
-		case 74: {
-			ParallelStmt(out s);
-			break;
-		}
-		case 75: {
-			CalcStmt(out s);
-			break;
-		}
-		case 54: {
-			Get();
-			x = t; 
-			NoUSIdent(out id);
-			Expect(5);
-			OneStmt(out s);
-			s.Labels = new LList<Label>(new Label(x, id.val), s.Labels); 
-			break;
-		}
-		case 55: {
-			Get();
-			x = t; breakCount = 1; label = null; 
-			if (la.kind == 1) {
-				NoUSIdent(out id);
-				label = id.val; 
-			} else if (la.kind == 14 || la.kind == 55) {
-				while (la.kind == 55) {
-					Get();
-					breakCount++; 
-				}
-			} else SynErr(151);
-			while (!(la.kind == 0 || la.kind == 14)) {SynErr(152); Get();}
-			Expect(14);
-			s = label != null ? new BreakStmt(x, label) : new BreakStmt(x, breakCount); 
-			break;
-		}
-		case 58: {
-			ReturnStmt(out s);
-			break;
-		}
-		case 34: {
-			SkeletonStmt(out s);
-			Expect(14);
-			break;
-		}
-		default: SynErr(153); break;
-		}
-	}
-
-	void AssertStmt(out Statement/*!*/ s) {
-		Contract.Ensures(Contract.ValueAtReturn(out s) != null); IToken/*!*/ x;
-		Expression e = null; Attributes attrs = null;
-		
-		Expect(72);
-		x = t; 
-		while (IsAttribute()) {
-			Attribute(ref attrs);
-		}
-		if (StartOf(10)) {
-			Expression(out e);
-		} else if (la.kind == 34) {
-			Get();
-		} else SynErr(154);
-		Expect(14);
-		if (e == null) {
-		 s = new SkeletonStatement(new AssertStmt(x, new LiteralExpr(x, true), attrs), true, false);
-		} else {
-		 s = new AssertStmt(x, e, attrs);
-		}
-		
-	}
-
-	void AssumeStmt(out Statement/*!*/ s) {
-		Contract.Ensures(Contract.ValueAtReturn(out s) != null); IToken/*!*/ x;
-		Expression e = null; Attributes attrs = null;
-		
-		Expect(60);
-		x = t; 
-		while (IsAttribute()) {
-			Attribute(ref attrs);
-		}
-		if (StartOf(10)) {
-			Expression(out e);
-		} else if (la.kind == 34) {
-			Get();
-		} else SynErr(155);
-		if (e == null) {
-		 s = new SkeletonStatement(new AssumeStmt(x, new LiteralExpr(x, true), attrs), true, false);
-		} else {
-		 s = new AssumeStmt(x, e, attrs);
-		}
-		
-		Expect(14);
-	}
-
-	void PrintStmt(out Statement/*!*/ s) {
-		Contract.Ensures(Contract.ValueAtReturn(out s) != null); IToken/*!*/ x;  Attributes.Argument/*!*/ arg;
-		List<Attributes.Argument/*!*/> args = new List<Attributes.Argument/*!*/>();
-		
-		Expect(73);
-		x = t; 
-		AttributeArg(out arg);
-		args.Add(arg); 
-		while (la.kind == 24) {
-			Get();
-			AttributeArg(out arg);
-			args.Add(arg); 
-		}
-		Expect(14);
-		s = new PrintStmt(x, args); 
-	}
-
-	void UpdateStmt(out Statement/*!*/ s) {
-		List<Expression> lhss = new List<Expression>();
-		List<AssignmentRhs> rhss = new List<AssignmentRhs>();
-		Expression e;  AssignmentRhs r;
-		Expression lhs0;
-		IToken x;
-		Attributes attrs = null;
-		IToken suchThatAssume = null;
-		Expression suchThat = null;
-		
-		Lhs(out e);
-		x = e.tok; 
-		if (la.kind == 6 || la.kind == 14) {
-			while (la.kind == 6) {
-				Attribute(ref attrs);
-			}
-			Expect(14);
-			rhss.Add(new ExprRhs(e, attrs)); 
-		} else if (la.kind == 24 || la.kind == 57 || la.kind == 59) {
-			lhss.Add(e);  lhs0 = e; 
-			while (la.kind == 24) {
-				Get();
-				Lhs(out e);
-				lhss.Add(e); 
-			}
-			if (la.kind == 57) {
-				Get();
-				x = t; 
-				Rhs(out r, lhs0);
-				rhss.Add(r); 
-				while (la.kind == 24) {
-					Get();
-					Rhs(out r, lhs0);
-					rhss.Add(r); 
-				}
-			} else if (la.kind == 59) {
-				Get();
-				x = t; 
-				if (la.kind == 60) {
-					Get();
-					suchThatAssume = t; 
-				}
-				Expression(out suchThat);
-			} else SynErr(156);
-			Expect(14);
-		} else if (la.kind == 5) {
-			Get();
-			SemErr(t, "invalid statement (did you forget the 'label' keyword?)"); 
-		} else SynErr(157);
-		if (suchThat != null) {
-		 s = new AssignSuchThatStmt(x, lhss, suchThat, suchThatAssume);
-		} else {
-		 if (lhss.Count == 0 && rhss.Count == 0) {
-		   s = new BlockStmt(x, new List<Statement>()); // error, give empty statement
-		 } else {
-		   s = new UpdateStmt(x, lhss, rhss);
-		 }
-		}
-		
-	}
-
-	void VarDeclStatement(out Statement/*!*/ s) {
-		IToken x = null, assignTok = null;  bool isGhost = false;
-		VarDecl/*!*/ d;
-		AssignmentRhs r;  IdentifierExpr lhs0;
-		List<VarDecl> lhss = new List<VarDecl>();
-		List<AssignmentRhs> rhss = new List<AssignmentRhs>();
-		IToken suchThatAssume = null;
-		Expression suchThat = null;
-		
-		if (la.kind == 8) {
-			Get();
-			isGhost = true;  x = t; 
-		}
-		Expect(23);
-		if (!isGhost) { x = t; } 
-		LocalIdentTypeOptional(out d, isGhost);
-		lhss.Add(d); 
-		while (la.kind == 24) {
-			Get();
-			LocalIdentTypeOptional(out d, isGhost);
-			lhss.Add(d); 
-		}
-		if (la.kind == 57 || la.kind == 59) {
-			if (la.kind == 57) {
-				Get();
-				assignTok = t;
-				lhs0 = new IdentifierExpr(lhss[0].Tok, lhss[0].Name);
-				lhs0.Var = lhss[0];  lhs0.Type = lhss[0].OptionalType;  // resolve here
-				
-				Rhs(out r, lhs0);
-				rhss.Add(r); 
-				while (la.kind == 24) {
-					Get();
-					Rhs(out r, lhs0);
-					rhss.Add(r); 
-				}
-			} else {
-				Get();
-				assignTok = t; 
-				if (la.kind == 60) {
-					Get();
-					suchThatAssume = t; 
-				}
-				Expression(out suchThat);
-			}
-		}
-		Expect(14);
-		ConcreteUpdateStatement update;
-		if (suchThat != null) {
-		 var ies = new List<Expression>();
-		 foreach (var lhs in lhss) {
-		   ies.Add(new IdentifierExpr(lhs.Tok, lhs.Name));
-		 }
-		 update = new AssignSuchThatStmt(assignTok, ies, suchThat, suchThatAssume);
-		} else if (rhss.Count == 0) {
-		 update = null;
-		} else {
-		 var ies = new List<Expression>();
-		 foreach (var lhs in lhss) {
-		   ies.Add(new AutoGhostIdentifierExpr(lhs.Tok, lhs.Name));
-		 }
-		 update = new UpdateStmt(assignTok, ies, rhss);
-		}
-		s = new VarDeclStmt(x, lhss, update);
-		
-	}
-
-	void IfStmt(out Statement/*!*/ ifStmt) {
-		Contract.Ensures(Contract.ValueAtReturn(out ifStmt) != null); IToken/*!*/ x;
-		Expression guard = null;  bool guardOmitted = false;
-		BlockStmt/*!*/ thn;
-		BlockStmt/*!*/ bs;
-		Statement/*!*/ s;
-		Statement els = null;
-		IToken bodyStart, bodyEnd;
-		List<GuardedAlternative> alternatives;
-		ifStmt = dummyStmt;  // to please the compiler
-		
-		Expect(65);
-		x = t; 
-		if (la.kind == 26 || la.kind == 34) {
-			if (la.kind == 26) {
-				Guard(out guard);
-			} else {
-				Get();
-				guardOmitted = true; 
-			}
-			BlockStmt(out thn, out bodyStart, out bodyEnd);
-			if (la.kind == 66) {
-				Get();
-				if (la.kind == 65) {
-					IfStmt(out s);
-					els = s; 
-				} else if (la.kind == 6) {
-					BlockStmt(out bs, out bodyStart, out bodyEnd);
-					els = bs; 
-				} else SynErr(158);
-			}
-			if (guardOmitted) {
-			 ifStmt = new SkeletonStatement(new IfStmt(x, guard, thn, els), true, false);
-			} else {
-			 ifStmt = new IfStmt(x, guard, thn, els);
-			}
-			
-		} else if (la.kind == 6) {
-			AlternativeBlock(out alternatives);
-			ifStmt = new AlternativeStmt(x, alternatives); 
-		} else SynErr(159);
-	}
-
-	void WhileStmt(out Statement/*!*/ stmt) {
-		Contract.Ensures(Contract.ValueAtReturn(out stmt) != null); IToken/*!*/ x;
-		Expression guard = null;  bool guardOmitted = false;
-		List<MaybeFreeExpression/*!*/> invariants = new List<MaybeFreeExpression/*!*/>();
-		List<Expression/*!*/> decreases = new List<Expression/*!*/>();
-		Attributes decAttrs = null;
-		Attributes modAttrs = null;
-		List<FrameExpression/*!*/> mod = null;
-		BlockStmt/*!*/ body = null;  bool bodyOmitted = false;
-		IToken bodyStart = null, bodyEnd = null;
-		List<GuardedAlternative> alternatives;
-		stmt = dummyStmt;  // to please the compiler
-		
-		Expect(69);
-		x = t; 
-		if (la.kind == 26 || la.kind == 34) {
-			if (la.kind == 26) {
-				Guard(out guard);
-				Contract.Assume(guard == null || cce.Owner.None(guard)); 
-			} else {
-				Get();
-				guardOmitted = true; 
-			}
-			LoopSpec(out invariants, out decreases, out mod, ref decAttrs, ref modAttrs);
-			if (la.kind == 6) {
-				BlockStmt(out body, out bodyStart, out bodyEnd);
-			} else if (la.kind == 34) {
-				Get();
-				bodyOmitted = true; 
-			} else SynErr(160);
-			if (guardOmitted || bodyOmitted) {
-			 if (mod != null) {
-			   SemErr(mod[0].E.tok, "'modifies' clauses are not allowed on refining loops");
-			 }
-			 if (body == null) {
-			   body = new BlockStmt(x, new List<Statement>());
-			 }
-			 stmt = new WhileStmt(x, guard, invariants, new Specification<Expression>(decreases, decAttrs), new Specification<FrameExpression>(null, null), body);
-			 stmt = new SkeletonStatement(stmt, guardOmitted, bodyOmitted);
-			} else {
-			 // The following statement protects against crashes in case of parsing errors
-			 body = body ?? new BlockStmt(x, new List<Statement>());
-			 stmt = new WhileStmt(x, guard, invariants, new Specification<Expression>(decreases, decAttrs), new Specification<FrameExpression>(mod, modAttrs), body);
-			}
-			
-		} else if (StartOf(13)) {
-			LoopSpec(out invariants, out decreases, out mod, ref decAttrs, ref modAttrs);
-			AlternativeBlock(out alternatives);
-			stmt = new AlternativeLoopStmt(x, invariants, new Specification<Expression>(decreases, decAttrs), new Specification<FrameExpression>(mod, modAttrs), alternatives); 
-		} else SynErr(161);
-	}
-
-	void MatchStmt(out Statement/*!*/ s) {
-		Contract.Ensures(Contract.ValueAtReturn(out s) != null);
-		Token x;  Expression/*!*/ e;  MatchCaseStmt/*!*/ c;
-		List<MatchCaseStmt/*!*/> cases = new List<MatchCaseStmt/*!*/>(); 
-		Expect(71);
-		x = t; 
-		Expression(out e);
-		Expect(6);
-		while (la.kind == 67) {
-			CaseStatement(out c);
-			cases.Add(c); 
-		}
-		Expect(7);
-		s = new MatchStmt(x, e, cases); 
-	}
-
-	void ParallelStmt(out Statement/*!*/ s) {
-		Contract.Ensures(Contract.ValueAtReturn(out s) != null);
-		IToken/*!*/ x;
-		List<BoundVar/*!*/> bvars = null;
-		Attributes attrs = null;
-		Expression range = null;
-		var ens = new List<MaybeFreeExpression/*!*/>();
-		bool isFree;
-		Expression/*!*/ e;
-		BlockStmt/*!*/ block;
-		IToken bodyStart, bodyEnd;
-		
-		Expect(74);
-		x = t; 
-		Expect(26);
-		if (la.kind == 1) {
-			List<BoundVar/*!*/> bvarsX;  Attributes attrsX;  Expression rangeX; 
-			QuantifierDomain(out bvarsX, out attrsX, out rangeX);
-			bvars = bvarsX; attrs = attrsX; range = rangeX;
-			
-		}
-		if (bvars == null) { bvars = new List<BoundVar>(); }
-		if (range == null) { range = new LiteralExpr(x, true); }
-		
-		Expect(28);
-		while (la.kind == 36 || la.kind == 38) {
-			isFree = false; 
-			if (la.kind == 36) {
-				Get();
-				isFree = true; 
-			}
-			Expect(38);
-			Expression(out e);
-			Expect(14);
-			ens.Add(new MaybeFreeExpression(e, isFree)); 
-		}
-		BlockStmt(out block, out bodyStart, out bodyEnd);
-		s = new ParallelStmt(x, bvars, attrs, range, ens, block); 
-	}
-
-	void CalcStmt(out Statement/*!*/ s) {
-		Contract.Ensures(Contract.ValueAtReturn(out s) != null);
-		Token x;
-		List<Expression/*!*/> steps = new List<Expression/*!*/>();
-		List<Statement> hints = new List<Statement>(); 
-		Expression/*!*/ e;
-		BlockStmt/*!*/ block;
-		IToken bodyStart, bodyEnd;
-		
-		Expect(75);
-		x = t; 
-		Expect(6);
-		Expression(out e);
-		steps.Add(e); 
-		Expect(14);
-		while (StartOf(10)) {
-			if (la.kind == 6) {
-				BlockStmt(out block, out bodyStart, out bodyEnd);
-				hints.Add(block); 
-			} else {
-				hints.Add(null); 
-			}
-			Expression(out e);
-			steps.Add(e); 
-			Expect(14);
-		}
-		Expect(7);
-		s = new CalcStmt(x, steps, hints); 
-	}
-
-	void ReturnStmt(out Statement/*!*/ s) {
-		IToken returnTok = null;
-		List<AssignmentRhs> rhss = null;
-		AssignmentRhs r;
-		
-		Expect(58);
-		returnTok = t; 
-		if (StartOf(14)) {
-			Rhs(out r, null);
-			rhss = new List<AssignmentRhs>(); rhss.Add(r); 
-			while (la.kind == 24) {
-				Get();
-				Rhs(out r, null);
-				rhss.Add(r); 
-			}
-		}
-		Expect(14);
-		s = new ReturnStmt(returnTok, rhss); 
-	}
-
-	void SkeletonStmt(out Statement s) {
-		List<IToken> names = null;
-		List<Expression> exprs = null;
-		IToken tok, dotdotdot, whereTok;
-		Expression e; 
-		Expect(34);
-		dotdotdot = t; 
-		if (la.kind == 56) {
-			Get();
-			names = new List<IToken>(); exprs = new List<Expression>(); whereTok = t;
-			Ident(out tok);
-			names.Add(tok); 
-			while (la.kind == 24) {
-				Get();
-				Ident(out tok);
-				names.Add(tok); 
-			}
-			Expect(57);
-			Expression(out e);
-			exprs.Add(e); 
-			while (la.kind == 24) {
-				Get();
-				Expression(out e);
-				exprs.Add(e); 
-			}
-			if (exprs.Count != names.Count) {
-			 SemErr(whereTok, exprs.Count < names.Count ? "not enough expressions" : "too many expressions");
-			 names = null; exprs = null;
-			}
-			
-		}
-		s = new SkeletonStatement(dotdotdot, names, exprs); 
-	}
-
-	void Rhs(out AssignmentRhs r, Expression receiverForInitCall) {
-		Contract.Ensures(Contract.ValueAtReturn<AssignmentRhs>(out r) != null);
-		IToken/*!*/ x, newToken;  Expression/*!*/ e;
-		List<Expression> ee = null;
-		Type ty = null;
-		CallStmt initCall = null;
-		List<Expression> args;
-		r = dummyRhs;  // to please compiler
-		Attributes attrs = null;
-		
-		if (la.kind == 61) {
-			Get();
-			newToken = t; 
-			TypeAndToken(out x, out ty);
-			if (la.kind == 17 || la.kind == 26 || la.kind == 62) {
-				if (la.kind == 62) {
-					Get();
-					ee = new List<Expression>(); 
-					Expressions(ee);
-					Expect(63);
-					UserDefinedType tmp = theBuiltIns.ArrayType(x, ee.Count, new IntType(), true);
-					
-				} else if (la.kind == 17) {
-					Get();
-					Ident(out x);
-					Expect(26);
-					args = new List<Expression/*!*/>(); 
-					if (StartOf(10)) {
-						Expressions(args);
-					}
-					Expect(28);
-					initCall = new CallStmt(x, new List<Expression>(), receiverForInitCall, x.val, args); 
-				} else {
-					Get();
-					var udf = ty as UserDefinedType;
-					if (udf != null && 0 < udf.Path.Count && udf.TypeArgs.Count == 0) {
-					 // The parsed name had the form "A.B.Ctr", so treat "A.B" as the name of the type and "Ctr" as
-					 // the name of the constructor that's being invoked.
-					 x = udf.tok;
-					 ty = new UserDefinedType(udf.Path[0], udf.Path[udf.Path.Count-1].val, new List<Type>(), udf.Path.GetRange(0,udf.Path.Count-1));
-					} else {
-					 SemErr(t, "expected '.'");
-					 x = null;
-					}
-					args = new List<Expression/*!*/>(); 
-					if (StartOf(10)) {
-						Expressions(args);
-					}
-					Expect(28);
-					if (x != null) {
-					 initCall = new CallStmt(x, new List<Expression>(), receiverForInitCall, x.val, args);
-					}
-					
-				}
-			}
-			if (ee != null) {
-			 r = new TypeRhs(newToken, ty, ee);
-			} else {
-			 r = new TypeRhs(newToken, ty, initCall);
-			}
-			
-		} else if (la.kind == 64) {
-			Get();
-			x = t; 
-			Expression(out e);
-			r = new ExprRhs(new UnaryExpr(x, UnaryExpr.Opcode.SetChoose, e)); 
-		} else if (la.kind == 52) {
-			Get();
-			r = new HavocRhs(t); 
-		} else if (StartOf(10)) {
-			Expression(out e);
-			r = new ExprRhs(e); 
-		} else SynErr(162);
-		while (la.kind == 6) {
-			Attribute(ref attrs);
-		}
-		r.Attributes = attrs; 
-	}
-
-	void Lhs(out Expression e) {
-		e = dummyExpr;  // the assignment is to please the compiler, the dummy value to satisfy contracts in the event of a parse error
-		
-		if (la.kind == 1) {
-			DottedIdentifiersAndFunction(out e);
-			while (la.kind == 17 || la.kind == 62) {
-				Suffix(ref e);
-			}
-		} else if (StartOf(15)) {
-			ConstAtomExpression(out e);
-			Suffix(ref e);
-			while (la.kind == 17 || la.kind == 62) {
-				Suffix(ref e);
-			}
-		} else SynErr(163);
-	}
-
-	void Expressions(List<Expression/*!*/>/*!*/ args) {
-		Contract.Requires(cce.NonNullElements(args)); Expression/*!*/ e; 
-		Expression(out e);
-		args.Add(e); 
-		while (la.kind == 24) {
-			Get();
-			Expression(out e);
-			args.Add(e); 
-		}
-	}
-
-	void Guard(out Expression e) {
-		Expression/*!*/ ee;  e = null; 
-		Expect(26);
-		if (la.kind == 52) {
-			Get();
-			e = null; 
-		} else if (StartOf(10)) {
-			Expression(out ee);
-			e = ee; 
-		} else SynErr(164);
-		Expect(28);
-	}
-
-	void AlternativeBlock(out List<GuardedAlternative> alternatives) {
-		alternatives = new List<GuardedAlternative>();
-		IToken x;
-		Expression e;
-		List<Statement> body;
-		
-		Expect(6);
-		while (la.kind == 67) {
-			Get();
-			x = t; 
-			Expression(out e);
-			Expect(68);
-			body = new List<Statement>(); 
-			while (StartOf(9)) {
-				Stmt(body);
-			}
-			alternatives.Add(new GuardedAlternative(x, e, body)); 
-		}
-		Expect(7);
-	}
-
-	void LoopSpec(out List<MaybeFreeExpression/*!*/> invariants, out List<Expression/*!*/> decreases, out List<FrameExpression/*!*/> mod, ref Attributes decAttrs, ref Attributes modAttrs) {
-		FrameExpression/*!*/ fe;
-		invariants = new List<MaybeFreeExpression/*!*/>();
-		MaybeFreeExpression invariant = null;
-		decreases = new List<Expression/*!*/>();
-		mod = null;
-		
-		while (StartOf(16)) {
-			if (la.kind == 36 || la.kind == 70) {
-				Invariant(out invariant);
-				while (!(la.kind == 0 || la.kind == 14)) {SynErr(165); Get();}
-				Expect(14);
-				invariants.Add(invariant); 
-			} else if (la.kind == 39) {
-				while (!(la.kind == 0 || la.kind == 39)) {SynErr(166); Get();}
-				Get();
-				while (IsAttribute()) {
-					Attribute(ref decAttrs);
-				}
-				DecreasesList(decreases, true);
-				while (!(la.kind == 0 || la.kind == 14)) {SynErr(167); Get();}
-				Expect(14);
-			} else {
-				while (!(la.kind == 0 || la.kind == 35)) {SynErr(168); Get();}
-				Get();
-				while (IsAttribute()) {
-					Attribute(ref modAttrs);
-				}
-				mod = mod ?? new List<FrameExpression>(); 
-				if (StartOf(8)) {
-					FrameExpression(out fe);
-					mod.Add(fe); 
-					while (la.kind == 24) {
-						Get();
-						FrameExpression(out fe);
-						mod.Add(fe); 
-					}
-				}
-				while (!(la.kind == 0 || la.kind == 14)) {SynErr(169); Get();}
-				Expect(14);
-			}
-		}
-	}
-
-	void Invariant(out MaybeFreeExpression/*!*/ invariant) {
-		bool isFree = false; Expression/*!*/ e; List<string> ids = new List<string>(); invariant = null; Attributes attrs = null; 
-		while (!(la.kind == 0 || la.kind == 36 || la.kind == 70)) {SynErr(170); Get();}
-		if (la.kind == 36) {
-			Get();
-			isFree = true; 
-		}
-		Expect(70);
-		while (IsAttribute()) {
-			Attribute(ref attrs);
-		}
-		Expression(out e);
-		invariant = new MaybeFreeExpression(e, isFree, attrs); 
-	}
-
-	void CaseStatement(out MatchCaseStmt/*!*/ c) {
-		Contract.Ensures(Contract.ValueAtReturn(out c) != null);
-		IToken/*!*/ x, id;
-		List<BoundVar/*!*/> arguments = new List<BoundVar/*!*/>();
-		BoundVar/*!*/ bv;
-		List<Statement/*!*/> body = new List<Statement/*!*/>();
-		
-		Expect(67);
-		x = t; 
-		Ident(out id);
-		if (la.kind == 26) {
-			Get();
-			IdentTypeOptional(out bv);
-			arguments.Add(bv); 
-			while (la.kind == 24) {
-				Get();
-				IdentTypeOptional(out bv);
-				arguments.Add(bv); 
-			}
-			Expect(28);
-		}
-		Expect(68);
-		while (StartOf(9)) {
-			Stmt(body);
-		}
-		c = new MatchCaseStmt(x, id.val, arguments, body); 
-	}
-
-	void AttributeArg(out Attributes.Argument/*!*/ arg) {
-		Contract.Ensures(Contract.ValueAtReturn(out arg) != null); Expression/*!*/ e;  arg = dummyAttrArg; 
-		if (la.kind == 4) {
-			Get();
-			arg = new Attributes.Argument(t, t.val.Substring(1, t.val.Length-2)); 
-		} else if (StartOf(10)) {
-			Expression(out e);
-			arg = new Attributes.Argument(t, e); 
-		} else SynErr(171);
-	}
-
-	void QuantifierDomain(out List<BoundVar/*!*/> bvars, out Attributes attrs, out Expression range) {
-		bvars = new List<BoundVar/*!*/>();
-		BoundVar/*!*/ bv;
-		attrs = null;
-		range = null;
-		
-		IdentTypeOptional(out bv);
-		bvars.Add(bv); 
-		while (la.kind == 24) {
-			Get();
-			IdentTypeOptional(out bv);
-			bvars.Add(bv); 
-		}
-		while (la.kind == 6) {
-			Attribute(ref attrs);
-		}
-		if (la.kind == 22) {
-			Get();
-			Expression(out range);
-		}
-	}
-
-	void EquivExpression(out Expression/*!*/ e0) {
-		Contract.Ensures(Contract.ValueAtReturn(out e0) != null); IToken/*!*/ x;  Expression/*!*/ e1; 
-		ImpliesExpression(out e0);
-		while (la.kind == 76 || la.kind == 77) {
-			EquivOp();
-			x = t; 
-			ImpliesExpression(out e1);
-			e0 = new BinaryExpr(x, BinaryExpr.Opcode.Iff, e0, e1); 
-		}
-	}
-
-	void ImpliesExpression(out Expression/*!*/ e0) {
-		Contract.Ensures(Contract.ValueAtReturn(out e0) != null); IToken/*!*/ x;  Expression/*!*/ e1; 
-		LogicalExpression(out e0);
-		if (la.kind == 78 || la.kind == 79) {
-			ImpliesOp();
-			x = t; 
-			ImpliesExpression(out e1);
-			e0 = new BinaryExpr(x, BinaryExpr.Opcode.Imp, e0, e1); 
-		}
-	}
-
-	void EquivOp() {
-		if (la.kind == 76) {
-			Get();
-		} else if (la.kind == 77) {
-			Get();
-		} else SynErr(172);
-	}
-
-	void LogicalExpression(out Expression/*!*/ e0) {
-		Contract.Ensures(Contract.ValueAtReturn(out e0) != null); IToken/*!*/ x;  Expression/*!*/ e1; 
-		RelationalExpression(out e0);
-		if (StartOf(17)) {
-			if (la.kind == 80 || la.kind == 81) {
-				AndOp();
-				x = t; 
-				RelationalExpression(out e1);
-				e0 = new BinaryExpr(x, BinaryExpr.Opcode.And, e0, e1); 
-				while (la.kind == 80 || la.kind == 81) {
-					AndOp();
-					x = t; 
-					RelationalExpression(out e1);
-					e0 = new BinaryExpr(x, BinaryExpr.Opcode.And, e0, e1); 
-				}
-			} else {
-				OrOp();
-				x = t; 
-				RelationalExpression(out e1);
-				e0 = new BinaryExpr(x, BinaryExpr.Opcode.Or, e0, e1); 
-				while (la.kind == 82 || la.kind == 83) {
-					OrOp();
-					x = t; 
-					RelationalExpression(out e1);
-					e0 = new BinaryExpr(x, BinaryExpr.Opcode.Or, e0, e1); 
-				}
-			}
-		}
-	}
-
-	void ImpliesOp() {
-		if (la.kind == 78) {
-			Get();
-		} else if (la.kind == 79) {
-			Get();
-		} else SynErr(173);
-	}
-
-	void RelationalExpression(out Expression/*!*/ e) {
-		Contract.Ensures(Contract.ValueAtReturn(out e) != null);
-		IToken x, firstOpTok = null;  Expression e0, e1, acc = null;  BinaryExpr.Opcode op;
-		List<Expression> chain = null;
-		List<BinaryExpr.Opcode> ops = null;
-		int kind = 0;  // 0 ("uncommitted") indicates chain of ==, possibly with one !=
-		              // 1 ("ascending")   indicates chain of ==, <, <=, possibly with one !=
-		              // 2 ("descending")  indicates chain of ==, >, >=, possibly with one !=
-		              // 3 ("illegal")     indicates illegal chain
-		              // 4 ("disjoint")    indicates chain of disjoint set operators
-		bool hasSeenNeq = false;
-		
-		Term(out e0);
-		e = e0; 
-		if (StartOf(18)) {
-			RelOp(out x, out op);
-			firstOpTok = x; 
-			Term(out e1);
-			e = new BinaryExpr(x, op, e0, e1);
-			if (op == BinaryExpr.Opcode.Disjoint)
-			 acc = new BinaryExpr(x, BinaryExpr.Opcode.Add, e0, e1); // accumulate first two operands.
-			
-			while (StartOf(18)) {
-				if (chain == null) {
-				 chain = new List<Expression>();
-				 ops = new List<BinaryExpr.Opcode>();
-				 chain.Add(e0);  ops.Add(op);  chain.Add(e1);
-				 switch (op) {
-				   case BinaryExpr.Opcode.Eq:
-				     kind = 0;  break;
-				   case BinaryExpr.Opcode.Neq:
-				     kind = 0;  hasSeenNeq = true;  break;
-				   case BinaryExpr.Opcode.Lt:
-				   case BinaryExpr.Opcode.Le:
-				     kind = 1;  break;
-				   case BinaryExpr.Opcode.Gt:
-				   case BinaryExpr.Opcode.Ge:
-				     kind = 2;  break;
-				   case BinaryExpr.Opcode.Disjoint:
-				     kind = 4;  break;
-				   default:
-				     kind = 3;  break;
-				 }
-				}
-				e0 = e1;
-				
-				RelOp(out x, out op);
-				switch (op) {
-				 case BinaryExpr.Opcode.Eq:
-				   if (kind != 0 && kind != 1 && kind != 2) { SemErr(x, "chaining not allowed from the previous operator"); }
-				   break;
-				 case BinaryExpr.Opcode.Neq:
-				   if (hasSeenNeq) { SemErr(x, "a chain cannot have more than one != operator"); }
-				   if (kind != 0 && kind != 1 && kind != 2) { SemErr(x, "this operator cannot continue this chain"); }
-				   hasSeenNeq = true;  break;
-				 case BinaryExpr.Opcode.Lt:
-				 case BinaryExpr.Opcode.Le:
-				   if (kind == 0) { kind = 1; }
-				   else if (kind != 1) { SemErr(x, "this operator chain cannot continue with an ascending operator"); }
-				   break;
-				 case BinaryExpr.Opcode.Gt:
-				 case BinaryExpr.Opcode.Ge:
-				   if (kind == 0) { kind = 2; }
-				   else if (kind != 2) { SemErr(x, "this operator chain cannot continue with a descending operator"); }
-				   break;
-				 case BinaryExpr.Opcode.Disjoint:
-				   if (kind != 4) { SemErr(x, "can only chain disjoint (!!) with itself."); kind = 3; }
-				   break;
-				 default:
-				   SemErr(x, "this operator cannot be part of a chain");
-				   kind = 3;  break;
-				}
-				
-				Term(out e1);
-				ops.Add(op); chain.Add(e1);
-				if (op == BinaryExpr.Opcode.Disjoint) {
-				 e = new BinaryExpr(x, BinaryExpr.Opcode.And, e, new BinaryExpr(x, op, acc, e1));
-				 acc = new BinaryExpr(x, BinaryExpr.Opcode.Add, acc, e1); //e0 has already been added.
-				}
-				else
-				 e = new BinaryExpr(x, BinaryExpr.Opcode.And, e, new BinaryExpr(x, op, e0, e1));
-				
-			}
-		}
-		if (chain != null) {
-		 e = new ChainingExpression(firstOpTok, chain, ops, e);
-		}
-		
-	}
-
-	void AndOp() {
-		if (la.kind == 80) {
-			Get();
-		} else if (la.kind == 81) {
-			Get();
-		} else SynErr(174);
-	}
-
-	void OrOp() {
-		if (la.kind == 82) {
-			Get();
-		} else if (la.kind == 83) {
-			Get();
-		} else SynErr(175);
-	}
-
-	void Term(out Expression/*!*/ e0) {
-		Contract.Ensures(Contract.ValueAtReturn(out e0) != null); IToken/*!*/ x;  Expression/*!*/ e1;  BinaryExpr.Opcode op; 
-		Factor(out e0);
-		while (la.kind == 93 || la.kind == 94) {
-			AddOp(out x, out op);
-			Factor(out e1);
-			e0 = new BinaryExpr(x, op, e0, e1); 
-		}
-	}
-
-	void RelOp(out IToken/*!*/ x, out BinaryExpr.Opcode op) {
-		Contract.Ensures(Contract.ValueAtReturn(out x) != null);
-		x = Token.NoToken;  op = BinaryExpr.Opcode.Add/*(dummy)*/;
-		IToken y;
-		
-		switch (la.kind) {
-		case 27: {
-			Get();
-			x = t;  op = BinaryExpr.Opcode.Eq; 
-			break;
-		}
-		case 29: {
-			Get();
-			x = t;  op = BinaryExpr.Opcode.Lt; 
-			break;
-		}
-		case 30: {
-			Get();
-			x = t;  op = BinaryExpr.Opcode.Gt; 
-			break;
-		}
-		case 84: {
-			Get();
-			x = t;  op = BinaryExpr.Opcode.Le; 
-			break;
-		}
-		case 85: {
-			Get();
-			x = t;  op = BinaryExpr.Opcode.Ge; 
-			break;
-		}
-		case 86: {
-			Get();
-			x = t;  op = BinaryExpr.Opcode.Neq; 
-			break;
-		}
-		case 87: {
-			Get();
-			x = t;  op = BinaryExpr.Opcode.Disjoint; 
-			break;
-		}
-		case 88: {
-			Get();
-			x = t;  op = BinaryExpr.Opcode.In; 
-			break;
-		}
-		case 89: {
-			Get();
-			x = t;  y = Token.NoToken; 
-			if (la.kind == 88) {
-				Get();
-				y = t; 
-			}
-			if (y == Token.NoToken) {
-			 SemErr(x, "invalid RelOp");
-			} else if (y.pos != x.pos + 1) {
-			 SemErr(x, "invalid RelOp (perhaps you intended \"!in\" with no intervening whitespace?)");
-			} else {
-			 x.val = "!in";
-			 op = BinaryExpr.Opcode.NotIn;
-			}
-			
-			break;
-		}
-		case 90: {
-			Get();
-			x = t;  op = BinaryExpr.Opcode.Neq; 
-			break;
-		}
-		case 91: {
-			Get();
-			x = t;  op = BinaryExpr.Opcode.Le; 
-			break;
-		}
-		case 92: {
-			Get();
-			x = t;  op = BinaryExpr.Opcode.Ge; 
-			break;
-		}
-		default: SynErr(176); break;
-		}
-	}
-
-	void Factor(out Expression/*!*/ e0) {
-		Contract.Ensures(Contract.ValueAtReturn(out e0) != null); IToken/*!*/ x;  Expression/*!*/ e1;  BinaryExpr.Opcode op; 
-		UnaryExpression(out e0);
-		while (la.kind == 52 || la.kind == 95 || la.kind == 96) {
-			MulOp(out x, out op);
-			UnaryExpression(out e1);
-			e0 = new BinaryExpr(x, op, e0, e1); 
-		}
-	}
-
-	void AddOp(out IToken/*!*/ x, out BinaryExpr.Opcode op) {
-		Contract.Ensures(Contract.ValueAtReturn(out x) != null); x = Token.NoToken;  op=BinaryExpr.Opcode.Add/*(dummy)*/; 
-		if (la.kind == 93) {
-			Get();
-			x = t;  op = BinaryExpr.Opcode.Add; 
-		} else if (la.kind == 94) {
-			Get();
-			x = t;  op = BinaryExpr.Opcode.Sub; 
-		} else SynErr(177);
-	}
-
-	void UnaryExpression(out Expression/*!*/ e) {
-		Contract.Ensures(Contract.ValueAtReturn(out e) != null); IToken/*!*/ x;  e = dummyExpr; 
-		switch (la.kind) {
-		case 94: {
-			Get();
-			x = t; 
-			UnaryExpression(out e);
-			e = new BinaryExpr(x, BinaryExpr.Opcode.Sub, new LiteralExpr(x, 0), e); 
-			break;
-		}
-		case 89: case 97: {
-			NegOp();
-			x = t; 
-			UnaryExpression(out e);
-			e = new UnaryExpr(x, UnaryExpr.Opcode.Not, e); 
-			break;
-		}
-		case 23: case 43: case 54: case 60: case 65: case 71: case 72: case 106: case 107: case 108: case 109: {
-			EndlessExpression(out e);
-			break;
-		}
-		case 1: {
-			DottedIdentifiersAndFunction(out e);
-			while (la.kind == 17 || la.kind == 62) {
-				Suffix(ref e);
-			}
-			break;
-		}
-		case 6: case 62: {
-			DisplayExpr(out e);
-			while (la.kind == 17 || la.kind == 62) {
-				Suffix(ref e);
-			}
-			break;
-		}
-		case 44: {
-			MultiSetExpr(out e);
-			while (la.kind == 17 || la.kind == 62) {
-				Suffix(ref e);
-			}
-			break;
-		}
-		case 46: {
-			Get();
-			x = t; 
-			if (la.kind == 62) {
-				MapDisplayExpr(x, out e);
-				while (la.kind == 17 || la.kind == 62) {
-					Suffix(ref e);
-				}
-			} else if (la.kind == 1) {
-				MapComprehensionExpr(x, out e);
-			} else if (StartOf(19)) {
-				SemErr("map must be followed by literal in brackets or comprehension."); 
-			} else SynErr(177);
-			break;
-		}
-		case 2: case 22: case 26: case 98: case 99: case 100: case 101: case 102: case 103: {
-			ConstAtomExpression(out e);
-			while (la.kind == 17 || la.kind == 62) {
-				Suffix(ref e);
-			}
-			break;
-		}
-		default: SynErr(178); break;
-		}
-	}
-
-	void MulOp(out IToken/*!*/ x, out BinaryExpr.Opcode op) {
-		Contract.Ensures(Contract.ValueAtReturn(out x) != null); x = Token.NoToken;  op = BinaryExpr.Opcode.Add/*(dummy)*/; 
-		if (la.kind == 52) {
-			Get();
-			x = t;  op = BinaryExpr.Opcode.Mul; 
-		} else if (la.kind == 95) {
-			Get();
-			x = t;  op = BinaryExpr.Opcode.Div; 
-		} else if (la.kind == 96) {
-			Get();
-			x = t;  op = BinaryExpr.Opcode.Mod; 
-		} else SynErr(179);
-	}
-
-	void NegOp() {
-		if (la.kind == 89) {
-			Get();
-		} else if (la.kind == 97) {
-			Get();
-		} else SynErr(180);
-	}
-
-	void EndlessExpression(out Expression e) {
-		IToken/*!*/ x;
-		Expression e0, e1;
-		e = dummyExpr;
-		
-		switch (la.kind) {
-		case 65: {
-			Get();
-			x = t; 
-			Expression(out e);
-			Expect(104);
-			Expression(out e0);
-			Expect(66);
-			Expression(out e1);
-			e = new ITEExpr(x, e, e0, e1); 
-			break;
-		}
-		case 71: {
-			MatchExpression(out e);
-			break;
-		}
-		case 106: case 107: case 108: case 109: {
-			QuantifierGuts(out e);
-			break;
-		}
-		case 43: {
-			ComprehensionExpr(out e);
-			break;
-		}
-		case 72: {
-			Get();
-			x = t; 
-			Expression(out e0);
-			Expect(14);
-			Expression(out e1);
-			e = new AssertExpr(x, e0, e1); 
-			break;
-		}
-		case 60: {
-			Get();
-			x = t; 
-			Expression(out e0);
-			Expect(14);
-			Expression(out e1);
-			e = new AssumeExpr(x, e0, e1); 
-			break;
-		}
-		case 23: {
-			LetExpr(out e);
-			break;
-		}
-		case 54: {
-			NamedExpr(out e);
-			break;
-		}
-		default: SynErr(181); break;
-		}
-	}
-
-	void DottedIdentifiersAndFunction(out Expression e) {
-		IToken id;  IToken openParen = null;
-		List<Expression> args = null;
-		List<IToken> idents = new List<IToken>();
-		
-		Ident(out id);
-		idents.Add(id); 
-		while (la.kind == 17) {
-			Get();
-			Ident(out id);
-			idents.Add(id); 
-		}
-		if (la.kind == 26) {
-			Get();
-			openParen = t;  args = new List<Expression>(); 
-			if (StartOf(10)) {
-				Expressions(args);
-			}
-			Expect(28);
-		}
-		e = new IdentifierSequence(idents, openParen, args); 
-	}
-
-	void Suffix(ref Expression/*!*/ e) {
-		Contract.Requires(e != null); Contract.Ensures(e!=null); IToken/*!*/ id, x;  List<Expression/*!*/>/*!*/ args;
-		Expression e0 = null;  Expression e1 = null;  Expression/*!*/ ee;  bool anyDots = false;
-		List<Expression> multipleIndices = null;
-		bool func = false;
-		
-		if (la.kind == 17) {
-			Get();
-			Ident(out id);
-			if (la.kind == 26) {
-				Get();
-				IToken openParen = t;  args = new List<Expression/*!*/>();  func = true; 
-				if (StartOf(10)) {
-					Expressions(args);
-				}
-				Expect(28);
-				e = new FunctionCallExpr(id, id.val, e, openParen, args); 
-			}
-			if (!func) { e = new ExprDotName(id, e, id.val); } 
-		} else if (la.kind == 62) {
-			Get();
-			x = t; 
-			if (StartOf(10)) {
-				Expression(out ee);
-				e0 = ee; 
-				if (la.kind == 105) {
-					Get();
-					anyDots = true; 
-					if (StartOf(10)) {
-						Expression(out ee);
-						e1 = ee; 
-					}
-				} else if (la.kind == 57) {
-					Get();
-					Expression(out ee);
-					e1 = ee; 
-				} else if (la.kind == 24 || la.kind == 63) {
-					while (la.kind == 24) {
-						Get();
-						Expression(out ee);
-						if (multipleIndices == null) {
-						 multipleIndices = new List<Expression>();
-						 multipleIndices.Add(e0);
-						}
-						multipleIndices.Add(ee);
-						
-					}
-				} else SynErr(182);
-<<<<<<< HEAD
-			} else if (la.kind == 105) {
-=======
-			} else if (la.kind == 104) {
->>>>>>> 5504dbae
-				Get();
-				anyDots = true; 
-				if (StartOf(10)) {
-					Expression(out ee);
-					e1 = ee; 
-				}
-			} else SynErr(183);
-			if (multipleIndices != null) {
-			 e = new MultiSelectExpr(x, e, multipleIndices);
-			 // make sure an array class with this dimensionality exists
-			 UserDefinedType tmp = theBuiltIns.ArrayType(x, multipleIndices.Count, new IntType(), true);
-			} else {
-			 if (!anyDots && e0 == null) {
-			   /* a parsing error occurred */
-			   e0 = dummyExpr;
-			 }
-			 Contract.Assert(anyDots || e0 != null);
-			 if (anyDots) {
-			   //Contract.Assert(e0 != null || e1 != null);
-			   e = new SeqSelectExpr(x, false, e, e0, e1);
-			 } else if (e1 == null) {
-			   Contract.Assert(e0 != null);
-			   e = new SeqSelectExpr(x, true, e, e0, null);
-			 } else {
-			   Contract.Assert(e0 != null);
-			   e = new SeqUpdateExpr(x, e, e0, e1);
-			 }
-			}
-			
-			Expect(63);
-		} else SynErr(184);
-	}
-
-	void DisplayExpr(out Expression e) {
-		Contract.Ensures(Contract.ValueAtReturn(out e) != null);
-		IToken/*!*/ x = null;  List<Expression/*!*/>/*!*/ elements;
-		e = dummyExpr;
-		
-		if (la.kind == 6) {
-			Get();
-			x = t;  elements = new List<Expression/*!*/>(); 
-			if (StartOf(10)) {
-				Expressions(elements);
-			}
-			e = new SetDisplayExpr(x, elements);
-			Expect(7);
-		} else if (la.kind == 62) {
-			Get();
-			x = t;  elements = new List<Expression/*!*/>(); 
-			if (StartOf(10)) {
-				Expressions(elements);
-			}
-			e = new SeqDisplayExpr(x, elements); 
-			Expect(63);
-		} else SynErr(185);
-	}
-
-	void MultiSetExpr(out Expression e) {
-		Contract.Ensures(Contract.ValueAtReturn(out e) != null);
-		IToken/*!*/ x = null;  List<Expression/*!*/>/*!*/ elements;
-		e = dummyExpr;
-		
-		Expect(44);
-		x = t; 
-		if (la.kind == 6) {
-			Get();
-			elements = new List<Expression/*!*/>(); 
-			if (StartOf(10)) {
-				Expressions(elements);
-			}
-			e = new MultiSetDisplayExpr(x, elements);
-			Expect(7);
-		} else if (la.kind == 26) {
-			Get();
-			x = t;  elements = new List<Expression/*!*/>(); 
-			Expression(out e);
-			e = new MultiSetFormingExpr(x, e); 
-			Expect(28);
-		} else if (StartOf(20)) {
-			SemErr("multiset must be followed by multiset literal or expression to coerce in parentheses."); 
-		} else SynErr(186);
-	}
-
-	void MapDisplayExpr(IToken/*!*/ mapToken, out Expression e) {
-		Contract.Ensures(Contract.ValueAtReturn(out e) != null);
-		List<ExpressionPair/*!*/>/*!*/ elements= new List<ExpressionPair/*!*/>() ;
-		e = dummyExpr;
-		
-		Expect(62);
-		if (StartOf(10)) {
-			MapLiteralExpressions(out elements);
-		}
-		e = new MapDisplayExpr(mapToken, elements);
-		Expect(63);
-	}
-
-	void MapComprehensionExpr(IToken/*!*/ mapToken, out Expression e) {
-		Contract.Ensures(Contract.ValueAtReturn(out e) != null);
-		BoundVar/*!*/ bv;
-		List<BoundVar/*!*/> bvars = new List<BoundVar/*!*/>();
-		Expression range = null;
-		Expression body;
-		
-		IdentTypeOptional(out bv);
-		bvars.Add(bv); 
-		if (la.kind == 22) {
-			Get();
-			Expression(out range);
-<<<<<<< HEAD
-			QSep();
-			Expression(out body);
-			e = new MapComprehension(x, bvars, range, body); 
-		} else if (StartOf(19)) {
-			SemErr("map must be followed by literal in brackets or comprehension."); 
-		} else SynErr(187);
-=======
-		}
-		QSep();
-		Expression(out body);
-		e = new MapComprehension(mapToken, bvars, range ?? new LiteralExpr(mapToken, true), body);
-		
->>>>>>> 5504dbae
-	}
-
-	void ConstAtomExpression(out Expression/*!*/ e) {
-		Contract.Ensures(Contract.ValueAtReturn(out e) != null);
-		IToken/*!*/ x;  BigInteger n;
-		e = dummyExpr;
-		
-		switch (la.kind) {
-		case 98: {
-			Get();
-			e = new LiteralExpr(t, false); 
-			break;
-		}
-		case 99: {
-			Get();
-			e = new LiteralExpr(t, true); 
-			break;
-		}
-		case 100: {
-			Get();
-			e = new LiteralExpr(t); 
-			break;
-		}
-		case 2: {
-			Nat(out n);
-			e = new LiteralExpr(t, n); 
-			break;
-		}
-		case 101: {
-			Get();
-			e = new ThisExpr(t); 
-			break;
-		}
-		case 102: {
-			Get();
-			x = t; 
-			Expect(26);
-			Expression(out e);
-			Expect(28);
-			e = new FreshExpr(x, e); 
-			break;
-		}
-		case 103: {
-			Get();
-			x = t; 
-			Expect(26);
-			Expression(out e);
-			Expect(28);
-			e = new OldExpr(x, e); 
-			break;
-		}
-		case 22: {
-			Get();
-			x = t; 
-			Expression(out e);
-			e = new UnaryExpr(x, UnaryExpr.Opcode.SeqLength, e); 
-			Expect(22);
-			break;
-		}
-		case 26: {
-			Get();
-			x = t; 
-			Expression(out e);
-			e = new ParensExpression(x, e); 
-			Expect(28);
-			break;
-		}
-		default: SynErr(188); break;
-		}
-	}
-
-	void Nat(out BigInteger n) {
-		Expect(2);
-		try {
-		 n = BigInteger.Parse(t.val);
-		} catch (System.FormatException) {
-		 SemErr("incorrectly formatted number");
-		 n = BigInteger.Zero;
-		}
-		
-	}
-
-	void MapLiteralExpressions(out List<ExpressionPair> elements) {
-		Expression/*!*/ d, r;
-		elements = new List<ExpressionPair/*!*/>(); 
-		Expression(out d);
-		Expect(57);
-		Expression(out r);
-		elements.Add(new ExpressionPair(d,r)); 
-		while (la.kind == 24) {
-			Get();
-			Expression(out d);
-			Expect(57);
-			Expression(out r);
-			elements.Add(new ExpressionPair(d,r)); 
-		}
-	}
-
-	void QSep() {
-		if (la.kind == 110) {
-			Get();
-		} else if (la.kind == 111) {
-			Get();
-		} else SynErr(189);
-	}
-
-	void MatchExpression(out Expression/*!*/ e) {
-		Contract.Ensures(Contract.ValueAtReturn(out e) != null); IToken/*!*/ x;  MatchCaseExpr/*!*/ c;
-		List<MatchCaseExpr/*!*/> cases = new List<MatchCaseExpr/*!*/>();
-		
-		Expect(71);
-		x = t; 
-		Expression(out e);
-		while (la.kind == 67) {
-			CaseExpression(out c);
-			cases.Add(c); 
-		}
-		e = new MatchExpr(x, e, cases); 
-	}
-
-	void QuantifierGuts(out Expression/*!*/ q) {
-		Contract.Ensures(Contract.ValueAtReturn(out q) != null); IToken/*!*/ x = Token.NoToken;
-		bool univ = false;
-		List<BoundVar/*!*/> bvars;
-		Attributes attrs;
-		Expression range;
-		Expression/*!*/ body;
-		
-		if (la.kind == 106 || la.kind == 107) {
-			Forall();
-			x = t;  univ = true; 
-		} else if (la.kind == 108 || la.kind == 109) {
-			Exists();
-			x = t; 
-		} else SynErr(190);
-		QuantifierDomain(out bvars, out attrs, out range);
-		QSep();
-		Expression(out body);
-		if (univ) {
-		 q = new ForallExpr(x, bvars, range, body, attrs);
-		} else {
-		 q = new ExistsExpr(x, bvars, range, body, attrs);
-		}
-		
-	}
-
-	void ComprehensionExpr(out Expression/*!*/ q) {
-		Contract.Ensures(Contract.ValueAtReturn(out q) != null);
-		IToken/*!*/ x = Token.NoToken;
-		BoundVar/*!*/ bv;
-		List<BoundVar/*!*/> bvars = new List<BoundVar/*!*/>();
-		Expression/*!*/ range;
-		Expression body = null;
-		
-		Expect(43);
-		x = t; 
-		IdentTypeOptional(out bv);
-		bvars.Add(bv); 
-		while (la.kind == 24) {
-			Get();
-			IdentTypeOptional(out bv);
-			bvars.Add(bv); 
-		}
-		Expect(22);
-		Expression(out range);
-		if (la.kind == 110 || la.kind == 111) {
-			QSep();
-			Expression(out body);
-		}
-		if (body == null && bvars.Count != 1) { SemErr(t, "a set comprehension with more than one bound variable must have a term expression"); }
-		q = new SetComprehension(x, bvars, range, body);
-		
-	}
-
-	void LetExpr(out Expression e) {
-		IToken/*!*/ x;
-		e = dummyExpr;
-		BoundVar d;
-		List<BoundVar> letVars;  List<Expression> letRHSs;
-		
-		Expect(23);
-		x = t;
-		letVars = new List<BoundVar>();
-		letRHSs = new List<Expression>(); 
-		IdentTypeOptional(out d);
-		letVars.Add(d); 
-		while (la.kind == 24) {
-			Get();
-			IdentTypeOptional(out d);
-			letVars.Add(d); 
-		}
-		Expect(57);
-		Expression(out e);
-		letRHSs.Add(e); 
-		while (la.kind == 24) {
-			Get();
-			Expression(out e);
-			letRHSs.Add(e); 
-		}
-		Expect(14);
-		Expression(out e);
-		e = new LetExpr(x, letVars, letRHSs, e); 
-	}
-
-	void NamedExpr(out Expression e) {
-		IToken/*!*/ x, d;
-		e = dummyExpr;
-		Expression expr;
-		
-		Expect(54);
-		x = t; 
-		NoUSIdent(out d);
-		Expect(5);
-		Expression(out e);
-		expr = e;
-		e = new NamedExpr(x, d.val, expr); 
-	}
-
-	void CaseExpression(out MatchCaseExpr/*!*/ c) {
-		Contract.Ensures(Contract.ValueAtReturn(out c) != null); IToken/*!*/ x, id;
-		List<BoundVar/*!*/> arguments = new List<BoundVar/*!*/>();
-		BoundVar/*!*/ bv;
-		Expression/*!*/ body;
-		
-		Expect(67);
-		x = t; 
-		Ident(out id);
-		if (la.kind == 26) {
-			Get();
-			IdentTypeOptional(out bv);
-			arguments.Add(bv); 
-			while (la.kind == 24) {
-				Get();
-				IdentTypeOptional(out bv);
-				arguments.Add(bv); 
-			}
-			Expect(28);
-		}
-		Expect(68);
-		Expression(out body);
-		c = new MatchCaseExpr(x, id.val, arguments, body); 
-	}
-
-	void Forall() {
-		if (la.kind == 106) {
-			Get();
-		} else if (la.kind == 107) {
-			Get();
-		} else SynErr(191);
-	}
-
-	void Exists() {
-		if (la.kind == 108) {
-			Get();
-		} else if (la.kind == 109) {
-			Get();
-		} else SynErr(192);
-	}
-
-	void AttributeBody(ref Attributes attrs) {
-		string aName;
-		List<Attributes.Argument/*!*/> aArgs = new List<Attributes.Argument/*!*/>();
-		Attributes.Argument/*!*/ aArg;
-		
-		Expect(5);
-		Expect(1);
-		aName = t.val; 
-		if (StartOf(21)) {
-			AttributeArg(out aArg);
-			aArgs.Add(aArg); 
-			while (la.kind == 24) {
-				Get();
-				AttributeArg(out aArg);
-				aArgs.Add(aArg); 
-			}
-		}
-		attrs = new Attributes(aName, aArgs, attrs); 
-	}
-
-
-
-	public void Parse() {
-		la = new Token();
-		la.val = "";
-		Get();
-		Dafny();
-		Expect(0);
-
-		Expect(0);
-	}
-
-	static readonly bool[,]/*!*/ set = {
-<<<<<<< HEAD
-		{T,T,T,x, x,x,T,x, T,x,x,x, x,x,T,x, x,x,T,x, T,T,T,T, x,x,T,x, x,x,x,T, T,x,T,T, T,T,T,T, x,x,x,x, x,x,x,x, x,x,x,x, x,x,T,T, x,x,T,x, T,x,x,x, x,T,x,x, x,T,T,T, T,T,T,T, x,x,x,x, x,x,x,x, x,x,x,x, x,x,x,x, x,x,x,x, x,x,T,T, T,T,T,T, x,x,x,x, x,x,x,x, x,x},
-		{x,x,x,x, x,x,x,x, T,T,x,T, x,x,x,x, x,x,T,T, T,T,x,T, x,T,x,x, x,x,x,T, T,x,x,x, x,x,x,x, x,x,x,x, x,x,x,x, T,T,T,x, x,x,x,x, x,x,x,x, x,x,x,x, x,x,x,x, x,x,x,x, x,x,x,x, x,x,x,x, x,x,x,x, x,x,x,x, x,x,x,x, x,x,x,x, x,x,x,x, x,x,x,x, x,x,x,x, x,x,x,x, x,x},
-		{x,x,x,x, x,x,x,x, T,x,x,x, x,x,x,x, x,x,x,T, x,x,x,T, x,x,x,x, x,x,x,T, T,x,x,x, x,x,x,x, x,x,x,x, x,x,x,x, T,T,T,x, x,x,x,x, x,x,x,x, x,x,x,x, x,x,x,x, x,x,x,x, x,x,x,x, x,x,x,x, x,x,x,x, x,x,x,x, x,x,x,x, x,x,x,x, x,x,x,x, x,x,x,x, x,x,x,x, x,x,x,x, x,x},
-		{T,x,x,x, x,x,T,T, T,T,x,T, x,x,x,x, x,x,T,T, T,T,x,T, x,T,T,x, x,T,x,T, T,x,x,x, x,T,T,T, x,x,x,x, x,x,x,x, T,T,T,T, x,x,x,x, x,x,x,x, x,x,x,x, x,x,x,x, x,x,x,x, x,x,x,x, x,x,x,x, x,x,x,x, x,x,x,x, x,x,x,x, x,x,x,x, x,x,x,x, x,x,x,x, x,x,x,x, x,x,x,x, x,x},
-		{x,x,x,x, x,x,x,x, x,x,x,x, x,x,x,x, x,x,x,x, x,x,x,x, x,x,x,x, x,x,x,x, x,x,x,x, x,T,T,T, x,x,x,x, x,x,x,x, x,x,x,T, x,x,x,x, x,x,x,x, x,x,x,x, x,x,x,x, x,x,x,x, x,x,x,x, x,x,x,x, x,x,x,x, x,x,x,x, x,x,x,x, x,x,x,x, x,x,x,x, x,x,x,x, x,x,x,x, x,x,x,x, x,x},
-		{x,x,x,x, x,x,x,x, x,x,x,x, x,x,x,x, x,x,x,x, x,x,x,x, x,x,x,x, x,x,x,x, x,x,x,T, T,T,T,T, x,x,x,x, x,x,x,x, x,x,x,x, x,x,x,x, x,x,x,x, x,x,x,x, x,x,x,x, x,x,x,x, x,x,x,x, x,x,x,x, x,x,x,x, x,x,x,x, x,x,x,x, x,x,x,x, x,x,x,x, x,x,x,x, x,x,x,x, x,x,x,x, x,x},
-		{x,T,x,T, x,x,x,x, T,x,x,x, x,x,x,x, x,x,x,x, x,x,x,x, x,x,x,x, x,x,x,x, x,x,x,x, x,x,x,x, T,T,T,T, T,T,T,T, x,x,x,x, x,x,x,x, x,x,x,x, x,x,x,x, x,x,x,x, x,x,x,x, x,x,x,x, x,x,x,x, x,x,x,x, x,x,x,x, x,x,x,x, x,x,x,x, x,x,x,x, x,x,x,x, x,x,x,x, x,x,x,x, x,x},
-		{T,x,x,x, x,x,x,x, x,x,x,x, x,x,x,x, x,x,x,x, x,x,x,x, x,x,x,x, x,x,x,x, x,x,x,T, T,T,T,T, x,x,x,x, x,x,x,x, x,x,x,x, x,x,x,x, x,x,x,x, x,x,x,x, x,x,x,x, x,x,x,x, x,x,x,x, x,x,x,x, x,x,x,x, x,x,x,x, x,x,x,x, x,x,x,x, x,x,x,x, x,x,x,x, x,x,x,x, x,x,x,x, x,x},
-		{x,T,T,x, x,x,T,x, x,x,x,x, x,x,x,x, x,x,x,x, x,x,T,T, x,x,T,x, x,x,x,x, x,x,x,x, x,x,x,x, x,x,x,T, T,x,T,x, x,x,x,x, x,T,T,x, x,x,x,x, T,x,T,x, x,T,x,x, x,x,x,T, T,x,x,x, x,x,x,x, x,x,x,x, x,x,x,x, x,T,x,x, x,x,T,x, x,T,T,T, T,T,T,T, x,x,T,T, T,T,x,x, x,x},
-		{x,T,T,x, x,x,T,x, T,x,x,x, x,x,x,x, x,x,x,x, x,x,T,T, x,x,T,x, x,x,x,x, x,x,T,x, x,x,x,x, x,x,x,x, x,x,x,x, x,x,x,x, x,x,T,T, x,x,T,x, T,x,x,x, x,T,x,x, x,T,x,T, T,T,T,T, x,x,x,x, x,x,x,x, x,x,x,x, x,x,x,x, x,x,x,x, x,x,T,T, T,T,T,T, x,x,x,x, x,x,x,x, x,x},
-		{x,T,T,x, x,x,T,x, x,x,x,x, x,x,x,x, x,x,x,x, x,x,T,T, x,x,T,x, x,x,x,x, x,x,x,x, x,x,x,x, x,x,x,T, T,x,T,x, x,x,x,x, x,x,T,x, x,x,x,x, T,x,T,x, x,T,x,x, x,x,x,T, T,x,x,x, x,x,x,x, x,x,x,x, x,x,x,x, x,T,x,x, x,x,T,x, x,T,T,T, T,T,T,T, x,x,T,T, T,T,x,x, x,x},
-		{x,T,T,x, x,x,T,x, x,x,x,x, x,x,x,x, x,x,x,x, x,x,T,T, x,x,T,x, x,x,x,x, x,x,x,x, x,x,x,x, x,x,x,T, T,x,T,x, x,x,x,x, T,T,T,x, x,x,x,x, T,x,T,x, x,T,x,x, x,x,x,T, T,x,x,x, x,x,x,x, x,x,x,x, x,x,x,x, x,T,x,x, x,x,T,x, x,T,T,T, T,T,T,T, x,x,T,T, T,T,x,x, x,x},
-		{T,T,T,x, x,x,T,x, T,x,x,x, x,x,x,x, x,x,x,x, x,x,T,T, x,x,T,x, x,x,x,x, x,x,T,x, x,x,x,x, x,x,x,x, x,x,x,x, x,x,x,x, x,x,T,T, x,x,T,x, T,x,x,x, x,T,x,x, x,T,x,T, T,T,T,T, x,x,x,x, x,x,x,x, x,x,x,x, x,x,x,x, x,x,x,x, x,x,T,T, T,T,T,T, x,x,x,x, x,x,x,x, x,x},
-		{x,x,x,x, x,x,T,x, x,x,x,x, x,x,x,x, x,x,x,x, x,x,x,x, x,x,x,x, x,x,x,x, x,x,x,T, T,x,x,T, x,x,x,x, x,x,x,x, x,x,x,x, x,x,x,x, x,x,x,x, x,x,x,x, x,x,x,x, x,x,T,x, x,x,x,x, x,x,x,x, x,x,x,x, x,x,x,x, x,x,x,x, x,x,x,x, x,x,x,x, x,x,x,x, x,x,x,x, x,x,x,x, x,x},
-		{x,T,T,x, x,x,T,x, x,x,x,x, x,x,x,x, x,x,x,x, x,x,T,T, x,x,T,x, x,x,x,x, x,x,x,x, x,x,x,x, x,x,x,T, T,x,T,x, x,x,x,x, T,x,T,x, x,x,x,x, T,T,T,x, T,T,x,x, x,x,x,T, T,x,x,x, x,x,x,x, x,x,x,x, x,x,x,x, x,T,x,x, x,x,T,x, x,T,T,T, T,T,T,T, x,x,T,T, T,T,x,x, x,x},
-		{x,x,T,x, x,x,x,x, x,x,x,x, x,x,x,x, x,x,x,x, x,x,T,x, x,x,T,x, x,x,x,x, x,x,x,x, x,x,x,x, x,x,x,x, x,x,x,x, x,x,x,x, x,x,x,x, x,x,x,x, x,x,x,x, x,x,x,x, x,x,x,x, x,x,x,x, x,x,x,x, x,x,x,x, x,x,x,x, x,x,x,x, x,x,x,x, x,x,T,T, T,T,T,T, x,x,x,x, x,x,x,x, x,x},
-		{x,x,x,x, x,x,x,x, x,x,x,x, x,x,x,x, x,x,x,x, x,x,x,x, x,x,x,x, x,x,x,x, x,x,x,T, T,x,x,T, x,x,x,x, x,x,x,x, x,x,x,x, x,x,x,x, x,x,x,x, x,x,x,x, x,x,x,x, x,x,T,x, x,x,x,x, x,x,x,x, x,x,x,x, x,x,x,x, x,x,x,x, x,x,x,x, x,x,x,x, x,x,x,x, x,x,x,x, x,x,x,x, x,x},
-		{x,x,x,x, x,x,x,x, x,x,x,x, x,x,x,x, x,x,x,x, x,x,x,x, x,x,x,x, x,x,x,x, x,x,x,x, x,x,x,x, x,x,x,x, x,x,x,x, x,x,x,x, x,x,x,x, x,x,x,x, x,x,x,x, x,x,x,x, x,x,x,x, x,x,x,x, x,x,x,x, T,T,T,T, x,x,x,x, x,x,x,x, x,x,x,x, x,x,x,x, x,x,x,x, x,x,x,x, x,x,x,x, x,x},
-		{x,x,x,x, x,x,x,x, x,x,x,x, x,x,x,x, x,x,x,x, x,x,x,x, x,x,x,T, x,T,T,x, x,x,x,x, x,x,x,x, x,x,x,x, x,x,x,x, x,x,x,x, x,x,x,x, x,x,x,x, x,x,x,x, x,x,x,x, x,x,x,x, x,x,x,x, x,x,x,x, x,x,x,x, T,T,T,T, T,T,T,T, T,x,x,x, x,x,x,x, x,x,x,x, x,x,x,x, x,x,x,x, x,x},
-		{x,x,x,x, x,x,T,T, x,x,x,x, x,x,T,x, x,x,x,x, x,x,T,x, T,x,x,T, T,T,T,x, x,x,x,x, x,x,x,x, x,x,x,x, x,x,x,x, x,x,x,x, T,T,x,x, x,T,x,x, x,x,x,T, x,x,T,T, T,x,x,x, x,x,x,x, T,T,T,T, T,T,T,T, T,T,T,T, T,T,T,T, T,T,T,T, T,x,x,x, x,x,x,x, T,T,x,x, x,x,T,T, x,x},
-		{x,T,T,x, T,x,T,x, x,x,x,x, x,x,x,x, x,x,x,x, x,x,T,T, x,x,T,x, x,x,x,x, x,x,x,x, x,x,x,x, x,x,x,T, T,x,T,x, x,x,x,x, x,x,T,x, x,x,x,x, T,x,T,x, x,T,x,x, x,x,x,T, T,x,x,x, x,x,x,x, x,x,x,x, x,x,x,x, x,T,x,x, x,x,T,x, x,T,T,T, T,T,T,T, x,x,T,T, T,T,x,x, x,x}
-=======
-		{T,T,T,x, x,x,T,x, T,x,x,x, x,x,T,x, x,x,T,x, T,T,T,T, x,x,T,x, x,x,x,T, T,x,T,T, T,T,T,T, x,x,x,x, x,x,x,x, x,x,x,x, x,x,T,T, x,x,T,x, T,x,x,x, x,T,x,x, x,T,T,T, T,T,T,x, x,x,x,x, x,x,x,x, x,x,x,x, x,x,x,x, x,x,x,x, x,T,T,T, T,T,T,x, x,x,x,x, x,x,x,x, x},
-		{x,x,x,x, x,x,x,x, T,T,x,T, x,x,x,x, x,x,T,T, T,T,x,T, x,T,x,x, x,x,x,T, T,x,x,x, x,x,x,x, x,x,x,x, x,x,x,x, T,T,T,x, x,x,x,x, x,x,x,x, x,x,x,x, x,x,x,x, x,x,x,x, x,x,x,x, x,x,x,x, x,x,x,x, x,x,x,x, x,x,x,x, x,x,x,x, x,x,x,x, x,x,x,x, x,x,x,x, x,x,x,x, x},
-		{x,x,x,x, x,x,x,x, T,x,x,x, x,x,x,x, x,x,x,T, x,x,x,T, x,x,x,x, x,x,x,T, T,x,x,x, x,x,x,x, x,x,x,x, x,x,x,x, T,T,T,x, x,x,x,x, x,x,x,x, x,x,x,x, x,x,x,x, x,x,x,x, x,x,x,x, x,x,x,x, x,x,x,x, x,x,x,x, x,x,x,x, x,x,x,x, x,x,x,x, x,x,x,x, x,x,x,x, x,x,x,x, x},
-		{T,x,x,x, x,x,T,T, T,T,x,T, x,x,x,x, x,x,T,T, T,T,x,T, x,T,T,x, x,T,x,T, T,x,x,x, x,T,T,T, x,x,x,x, x,x,x,x, T,T,T,T, x,x,x,x, x,x,x,x, x,x,x,x, x,x,x,x, x,x,x,x, x,x,x,x, x,x,x,x, x,x,x,x, x,x,x,x, x,x,x,x, x,x,x,x, x,x,x,x, x,x,x,x, x,x,x,x, x,x,x,x, x},
-		{x,x,x,x, x,x,x,x, x,x,x,x, x,x,x,x, x,x,x,x, x,x,x,x, x,x,x,x, x,x,x,x, x,x,x,x, x,T,T,T, x,x,x,x, x,x,x,x, x,x,x,T, x,x,x,x, x,x,x,x, x,x,x,x, x,x,x,x, x,x,x,x, x,x,x,x, x,x,x,x, x,x,x,x, x,x,x,x, x,x,x,x, x,x,x,x, x,x,x,x, x,x,x,x, x,x,x,x, x,x,x,x, x},
-		{x,x,x,x, x,x,x,x, x,x,x,x, x,x,x,x, x,x,x,x, x,x,x,x, x,x,x,x, x,x,x,x, x,x,x,T, T,T,T,T, x,x,x,x, x,x,x,x, x,x,x,x, x,x,x,x, x,x,x,x, x,x,x,x, x,x,x,x, x,x,x,x, x,x,x,x, x,x,x,x, x,x,x,x, x,x,x,x, x,x,x,x, x,x,x,x, x,x,x,x, x,x,x,x, x,x,x,x, x,x,x,x, x},
-		{x,T,x,T, x,x,x,x, T,x,x,x, x,x,x,x, x,x,x,x, x,x,x,x, x,x,x,x, x,x,x,x, x,x,x,x, x,x,x,x, T,T,T,T, T,T,T,T, x,x,x,x, x,x,x,x, x,x,x,x, x,x,x,x, x,x,x,x, x,x,x,x, x,x,x,x, x,x,x,x, x,x,x,x, x,x,x,x, x,x,x,x, x,x,x,x, x,x,x,x, x,x,x,x, x,x,x,x, x,x,x,x, x},
-		{T,x,x,x, x,x,x,x, x,x,x,x, x,x,x,x, x,x,x,x, x,x,x,x, x,x,x,x, x,x,x,x, x,x,x,T, T,T,T,T, x,x,x,x, x,x,x,x, x,x,x,x, x,x,x,x, x,x,x,x, x,x,x,x, x,x,x,x, x,x,x,x, x,x,x,x, x,x,x,x, x,x,x,x, x,x,x,x, x,x,x,x, x,x,x,x, x,x,x,x, x,x,x,x, x,x,x,x, x,x,x,x, x},
-		{x,T,T,x, x,x,T,x, x,x,x,x, x,x,x,x, x,x,x,x, x,x,T,T, x,x,T,x, x,x,x,x, x,x,x,x, x,x,x,x, x,x,x,T, T,x,T,x, x,x,x,x, x,T,T,x, x,x,x,x, T,x,T,x, x,T,x,x, x,x,x,T, T,x,x,x, x,x,x,x, x,x,x,x, x,x,x,x, T,x,x,x, x,T,x,x, T,T,T,T, T,T,T,x, x,T,T,T, T,x,x,x, x},
-		{x,T,T,x, x,x,T,x, T,x,x,x, x,x,x,x, x,x,x,x, x,x,T,T, x,x,T,x, x,x,x,x, x,x,T,x, x,x,x,x, x,x,x,x, x,x,x,x, x,x,x,x, x,x,T,T, x,x,T,x, T,x,x,x, x,T,x,x, x,T,x,T, T,T,T,x, x,x,x,x, x,x,x,x, x,x,x,x, x,x,x,x, x,x,x,x, x,T,T,T, T,T,T,x, x,x,x,x, x,x,x,x, x},
-		{x,T,T,x, x,x,T,x, x,x,x,x, x,x,x,x, x,x,x,x, x,x,T,T, x,x,T,x, x,x,x,x, x,x,x,x, x,x,x,x, x,x,x,T, T,x,T,x, x,x,x,x, x,x,T,x, x,x,x,x, T,x,T,x, x,T,x,x, x,x,x,T, T,x,x,x, x,x,x,x, x,x,x,x, x,x,x,x, T,x,x,x, x,T,x,x, T,T,T,T, T,T,T,x, x,T,T,T, T,x,x,x, x},
-		{x,T,T,x, x,x,T,x, x,x,x,x, x,x,x,x, x,x,x,x, x,x,T,T, x,x,T,x, x,x,x,x, x,x,x,x, x,x,x,x, x,x,x,T, T,x,T,x, x,x,x,x, T,T,T,x, x,x,x,x, T,x,T,x, x,T,x,x, x,x,x,T, T,x,x,x, x,x,x,x, x,x,x,x, x,x,x,x, T,x,x,x, x,T,x,x, T,T,T,T, T,T,T,x, x,T,T,T, T,x,x,x, x},
-		{T,T,T,x, x,x,T,x, T,x,x,x, x,x,x,x, x,x,x,x, x,x,T,T, x,x,T,x, x,x,x,x, x,x,T,x, x,x,x,x, x,x,x,x, x,x,x,x, x,x,x,x, x,x,T,T, x,x,T,x, T,x,x,x, x,T,x,x, x,T,x,T, T,T,T,x, x,x,x,x, x,x,x,x, x,x,x,x, x,x,x,x, x,x,x,x, x,T,T,T, T,T,T,x, x,x,x,x, x,x,x,x, x},
-		{x,x,x,x, x,x,T,x, x,x,x,x, x,x,x,x, x,x,x,x, x,x,x,x, x,x,x,x, x,x,x,x, x,x,x,T, T,x,x,T, x,x,x,x, x,x,x,x, x,x,x,x, x,x,x,x, x,x,x,x, x,x,x,x, x,x,x,x, x,x,T,x, x,x,x,x, x,x,x,x, x,x,x,x, x,x,x,x, x,x,x,x, x,x,x,x, x,x,x,x, x,x,x,x, x,x,x,x, x,x,x,x, x},
-		{x,T,T,x, x,x,T,x, x,x,x,x, x,x,x,x, x,x,x,x, x,x,T,T, x,x,T,x, x,x,x,x, x,x,x,x, x,x,x,x, x,x,x,T, T,x,T,x, x,x,x,x, T,x,T,x, x,x,x,x, T,T,T,x, T,T,x,x, x,x,x,T, T,x,x,x, x,x,x,x, x,x,x,x, x,x,x,x, T,x,x,x, x,T,x,x, T,T,T,T, T,T,T,x, x,T,T,T, T,x,x,x, x},
-		{x,x,T,x, x,x,x,x, x,x,x,x, x,x,x,x, x,x,x,x, x,x,T,x, x,x,T,x, x,x,x,x, x,x,x,x, x,x,x,x, x,x,x,x, x,x,x,x, x,x,x,x, x,x,x,x, x,x,x,x, x,x,x,x, x,x,x,x, x,x,x,x, x,x,x,x, x,x,x,x, x,x,x,x, x,x,x,x, x,x,x,x, x,x,x,x, x,T,T,T, T,T,T,x, x,x,x,x, x,x,x,x, x},
-		{x,x,x,x, x,x,x,x, x,x,x,x, x,x,x,x, x,x,x,x, x,x,x,x, x,x,x,x, x,x,x,x, x,x,x,T, T,x,x,T, x,x,x,x, x,x,x,x, x,x,x,x, x,x,x,x, x,x,x,x, x,x,x,x, x,x,x,x, x,x,T,x, x,x,x,x, x,x,x,x, x,x,x,x, x,x,x,x, x,x,x,x, x,x,x,x, x,x,x,x, x,x,x,x, x,x,x,x, x,x,x,x, x},
-		{x,x,x,x, x,x,x,x, x,x,x,x, x,x,x,x, x,x,x,x, x,x,x,x, x,x,x,x, x,x,x,x, x,x,x,x, x,x,x,x, x,x,x,x, x,x,x,x, x,x,x,x, x,x,x,x, x,x,x,x, x,x,x,x, x,x,x,x, x,x,x,x, x,x,x,x, x,x,x,T, T,T,T,x, x,x,x,x, x,x,x,x, x,x,x,x, x,x,x,x, x,x,x,x, x,x,x,x, x,x,x,x, x},
-		{x,x,x,x, x,x,x,x, x,x,x,x, x,x,x,x, x,x,x,x, x,x,x,x, x,x,x,T, x,T,T,x, x,x,x,x, x,x,x,x, x,x,x,x, x,x,x,x, x,x,x,x, x,x,x,x, x,x,x,x, x,x,x,x, x,x,x,x, x,x,x,x, x,x,x,x, x,x,x,x, x,x,x,T, T,T,T,T, T,T,T,T, x,x,x,x, x,x,x,x, x,x,x,x, x,x,x,x, x,x,x,x, x},
-		{x,x,x,x, x,x,T,T, x,x,x,x, x,x,T,x, x,x,x,x, x,x,T,x, T,x,x,T, T,T,T,x, x,x,x,x, x,x,x,x, x,x,x,x, x,x,x,x, x,x,x,x, T,T,x,x, x,T,x,x, x,x,x,T, x,x,T,T, T,x,x,x, x,x,x,T, T,T,T,T, T,T,T,T, T,T,T,T, T,T,T,T, T,T,T,T, x,x,x,x, x,x,x,T, T,x,x,x, x,T,T,x, x},
-		{x,x,x,x, x,x,T,T, x,x,x,x, x,x,T,x, x,T,x,x, x,x,T,x, T,x,x,T, T,T,T,x, x,x,x,x, x,x,x,x, x,x,x,x, x,x,x,x, x,x,x,x, T,T,x,x, x,T,x,x, x,x,T,T, x,x,T,T, T,x,x,x, x,x,x,T, T,T,T,T, T,T,T,T, T,T,T,T, T,T,T,T, T,T,T,T, x,x,x,x, x,x,x,T, T,x,x,x, x,T,T,x, x},
-		{x,T,T,x, T,x,T,x, x,x,x,x, x,x,x,x, x,x,x,x, x,x,T,T, x,x,T,x, x,x,x,x, x,x,x,x, x,x,x,x, x,x,x,T, T,x,T,x, x,x,x,x, x,x,T,x, x,x,x,x, T,x,T,x, x,T,x,x, x,x,x,T, T,x,x,x, x,x,x,x, x,x,x,x, x,x,x,x, T,x,x,x, x,T,x,x, T,T,T,T, T,T,T,x, x,T,T,T, T,x,x,x, x}
->>>>>>> 5504dbae
-
-	};
-} // end Parser
-
-
-public class Errors {
-	public int count = 0;                                    // number of errors detected
-	public System.IO.TextWriter/*!*/ errorStream = Console.Out;   // error messages go to this stream
-	public string errMsgFormat = "{0}({1},{2}): error: {3}"; // 0=filename, 1=line, 2=column, 3=text
-	public string warningMsgFormat = "{0}({1},{2}): warning: {3}"; // 0=filename, 1=line, 2=column, 3=text
-
-	public void SynErr(string filename, int line, int col, int n) {
-		SynErr(filename, line, col, GetSyntaxErrorString(n));
-	}
-
-	public virtual void SynErr(string filename, int line, int col, string/*!*/ msg) {
-		Contract.Requires(msg != null);
-		errorStream.WriteLine(errMsgFormat, filename, line, col, msg);
-		count++;
-	}
-
-	string GetSyntaxErrorString(int n) {
-		string s;
-		switch (n) {
-			case 0: s = "EOF expected"; break;
-			case 1: s = "ident expected"; break;
-			case 2: s = "digits expected"; break;
-			case 3: s = "arrayToken expected"; break;
-			case 4: s = "string expected"; break;
-			case 5: s = "colon expected"; break;
-			case 6: s = "lbrace expected"; break;
-			case 7: s = "rbrace expected"; break;
-			case 8: s = "\"ghost\" expected"; break;
-			case 9: s = "\"module\" expected"; break;
-			case 10: s = "\"refines\" expected"; break;
-			case 11: s = "\"import\" expected"; break;
-			case 12: s = "\"opened\" expected"; break;
-			case 13: s = "\"=\" expected"; break;
-			case 14: s = "\";\" expected"; break;
-			case 15: s = "\"as\" expected"; break;
-			case 16: s = "\"default\" expected"; break;
-			case 17: s = "\".\" expected"; break;
-			case 18: s = "\"class\" expected"; break;
-			case 19: s = "\"static\" expected"; break;
-			case 20: s = "\"datatype\" expected"; break;
-			case 21: s = "\"codatatype\" expected"; break;
-			case 22: s = "\"|\" expected"; break;
-			case 23: s = "\"var\" expected"; break;
-			case 24: s = "\",\" expected"; break;
-			case 25: s = "\"type\" expected"; break;
-			case 26: s = "\"(\" expected"; break;
-			case 27: s = "\"==\" expected"; break;
-			case 28: s = "\")\" expected"; break;
-			case 29: s = "\"<\" expected"; break;
-			case 30: s = "\">\" expected"; break;
-			case 31: s = "\"method\" expected"; break;
-			case 32: s = "\"constructor\" expected"; break;
-			case 33: s = "\"returns\" expected"; break;
-			case 34: s = "\"...\" expected"; break;
-			case 35: s = "\"modifies\" expected"; break;
-			case 36: s = "\"free\" expected"; break;
-			case 37: s = "\"requires\" expected"; break;
-			case 38: s = "\"ensures\" expected"; break;
-			case 39: s = "\"decreases\" expected"; break;
-			case 40: s = "\"bool\" expected"; break;
-			case 41: s = "\"nat\" expected"; break;
-			case 42: s = "\"int\" expected"; break;
-			case 43: s = "\"set\" expected"; break;
-			case 44: s = "\"multiset\" expected"; break;
-			case 45: s = "\"seq\" expected"; break;
-			case 46: s = "\"map\" expected"; break;
-			case 47: s = "\"object\" expected"; break;
-			case 48: s = "\"function\" expected"; break;
-			case 49: s = "\"predicate\" expected"; break;
-			case 50: s = "\"copredicate\" expected"; break;
-			case 51: s = "\"reads\" expected"; break;
-			case 52: s = "\"*\" expected"; break;
-			case 53: s = "\"`\" expected"; break;
-			case 54: s = "\"label\" expected"; break;
-			case 55: s = "\"break\" expected"; break;
-			case 56: s = "\"where\" expected"; break;
-			case 57: s = "\":=\" expected"; break;
-			case 58: s = "\"return\" expected"; break;
-			case 59: s = "\":|\" expected"; break;
-			case 60: s = "\"assume\" expected"; break;
-			case 61: s = "\"new\" expected"; break;
-			case 62: s = "\"[\" expected"; break;
-			case 63: s = "\"]\" expected"; break;
-			case 64: s = "\"choose\" expected"; break;
-			case 65: s = "\"if\" expected"; break;
-			case 66: s = "\"else\" expected"; break;
-			case 67: s = "\"case\" expected"; break;
-			case 68: s = "\"=>\" expected"; break;
-			case 69: s = "\"while\" expected"; break;
-			case 70: s = "\"invariant\" expected"; break;
-			case 71: s = "\"match\" expected"; break;
-			case 72: s = "\"assert\" expected"; break;
-			case 73: s = "\"print\" expected"; break;
-			case 74: s = "\"parallel\" expected"; break;
-			case 75: s = "\"calc\" expected"; break;
-			case 76: s = "\"<==>\" expected"; break;
-			case 77: s = "\"\\u21d4\" expected"; break;
-			case 78: s = "\"==>\" expected"; break;
-			case 79: s = "\"\\u21d2\" expected"; break;
-			case 80: s = "\"&&\" expected"; break;
-			case 81: s = "\"\\u2227\" expected"; break;
-			case 82: s = "\"||\" expected"; break;
-			case 83: s = "\"\\u2228\" expected"; break;
-			case 84: s = "\"<=\" expected"; break;
-			case 85: s = "\">=\" expected"; break;
-			case 86: s = "\"!=\" expected"; break;
-			case 87: s = "\"!!\" expected"; break;
-			case 88: s = "\"in\" expected"; break;
-			case 89: s = "\"!\" expected"; break;
-			case 90: s = "\"\\u2260\" expected"; break;
-			case 91: s = "\"\\u2264\" expected"; break;
-			case 92: s = "\"\\u2265\" expected"; break;
-			case 93: s = "\"+\" expected"; break;
-			case 94: s = "\"-\" expected"; break;
-			case 95: s = "\"/\" expected"; break;
-			case 96: s = "\"%\" expected"; break;
-			case 97: s = "\"\\u00ac\" expected"; break;
-			case 98: s = "\"false\" expected"; break;
-			case 99: s = "\"true\" expected"; break;
-			case 100: s = "\"null\" expected"; break;
-			case 101: s = "\"this\" expected"; break;
-			case 102: s = "\"fresh\" expected"; break;
-			case 103: s = "\"old\" expected"; break;
-			case 104: s = "\"then\" expected"; break;
-			case 105: s = "\"..\" expected"; break;
-			case 106: s = "\"forall\" expected"; break;
-			case 107: s = "\"\\u2200\" expected"; break;
-			case 108: s = "\"exists\" expected"; break;
-			case 109: s = "\"\\u2203\" expected"; break;
-			case 110: s = "\"::\" expected"; break;
-			case 111: s = "\"\\u2022\" expected"; break;
-			case 112: s = "??? expected"; break;
-			case 113: s = "invalid Dafny"; break;
-			case 114: s = "invalid SubModuleDecl"; break;
-			case 115: s = "invalid SubModuleDecl"; break;
-			case 116: s = "invalid SubModuleDecl"; break;
-			case 117: s = "this symbol not expected in ClassDecl"; break;
-			case 118: s = "this symbol not expected in DatatypeDecl"; break;
-			case 119: s = "invalid DatatypeDecl"; break;
-			case 120: s = "this symbol not expected in DatatypeDecl"; break;
-			case 121: s = "this symbol not expected in ArbitraryTypeDecl"; break;
-			case 122: s = "invalid ClassMemberDecl"; break;
-			case 123: s = "this symbol not expected in FieldDecl"; break;
-			case 124: s = "this symbol not expected in FieldDecl"; break;
-			case 125: s = "invalid FunctionDecl"; break;
-			case 126: s = "invalid FunctionDecl"; break;
-			case 127: s = "invalid FunctionDecl"; break;
-			case 128: s = "invalid FunctionDecl"; break;
-			case 129: s = "this symbol not expected in MethodDecl"; break;
-			case 130: s = "invalid MethodDecl"; break;
-			case 131: s = "invalid MethodDecl"; break;
-			case 132: s = "invalid TypeAndToken"; break;
-			case 133: s = "this symbol not expected in MethodSpec"; break;
-			case 134: s = "this symbol not expected in MethodSpec"; break;
-			case 135: s = "this symbol not expected in MethodSpec"; break;
-			case 136: s = "this symbol not expected in MethodSpec"; break;
-			case 137: s = "invalid MethodSpec"; break;
-			case 138: s = "this symbol not expected in MethodSpec"; break;
-			case 139: s = "invalid MethodSpec"; break;
-			case 140: s = "invalid FrameExpression"; break;
-			case 141: s = "invalid ReferenceType"; break;
-			case 142: s = "this symbol not expected in FunctionSpec"; break;
-			case 143: s = "this symbol not expected in FunctionSpec"; break;
-			case 144: s = "this symbol not expected in FunctionSpec"; break;
-			case 145: s = "this symbol not expected in FunctionSpec"; break;
-			case 146: s = "this symbol not expected in FunctionSpec"; break;
-			case 147: s = "invalid FunctionSpec"; break;
-			case 148: s = "invalid PossiblyWildFrameExpression"; break;
-			case 149: s = "invalid PossiblyWildExpression"; break;
-			case 150: s = "this symbol not expected in OneStmt"; break;
-			case 151: s = "invalid OneStmt"; break;
-			case 152: s = "this symbol not expected in OneStmt"; break;
-			case 153: s = "invalid OneStmt"; break;
-			case 154: s = "invalid AssertStmt"; break;
-			case 155: s = "invalid AssumeStmt"; break;
-			case 156: s = "invalid UpdateStmt"; break;
-			case 157: s = "invalid UpdateStmt"; break;
-			case 158: s = "invalid IfStmt"; break;
-			case 159: s = "invalid IfStmt"; break;
-			case 160: s = "invalid WhileStmt"; break;
-			case 161: s = "invalid WhileStmt"; break;
-			case 162: s = "invalid Rhs"; break;
-			case 163: s = "invalid Lhs"; break;
-			case 164: s = "invalid Guard"; break;
-			case 165: s = "this symbol not expected in LoopSpec"; break;
-			case 166: s = "this symbol not expected in LoopSpec"; break;
-			case 167: s = "this symbol not expected in LoopSpec"; break;
-			case 168: s = "this symbol not expected in LoopSpec"; break;
-<<<<<<< HEAD
-			case 169: s = "this symbol not expected in LoopSpec"; break;
-			case 170: s = "this symbol not expected in Invariant"; break;
-			case 171: s = "invalid AttributeArg"; break;
-			case 172: s = "invalid EquivOp"; break;
-			case 173: s = "invalid ImpliesOp"; break;
-			case 174: s = "invalid AndOp"; break;
-			case 175: s = "invalid OrOp"; break;
-			case 176: s = "invalid RelOp"; break;
-			case 177: s = "invalid AddOp"; break;
-=======
-			case 169: s = "this symbol not expected in Invariant"; break;
-			case 170: s = "invalid AttributeArg"; break;
-			case 171: s = "invalid EquivOp"; break;
-			case 172: s = "invalid ImpliesOp"; break;
-			case 173: s = "invalid AndOp"; break;
-			case 174: s = "invalid OrOp"; break;
-			case 175: s = "invalid RelOp"; break;
-			case 176: s = "invalid AddOp"; break;
-			case 177: s = "invalid UnaryExpression"; break;
->>>>>>> 5504dbae
-			case 178: s = "invalid UnaryExpression"; break;
-			case 179: s = "invalid MulOp"; break;
-			case 180: s = "invalid NegOp"; break;
-			case 181: s = "invalid EndlessExpression"; break;
-			case 182: s = "invalid Suffix"; break;
-			case 183: s = "invalid Suffix"; break;
-			case 184: s = "invalid Suffix"; break;
-			case 185: s = "invalid DisplayExpr"; break;
-			case 186: s = "invalid MultiSetExpr"; break;
-<<<<<<< HEAD
-			case 187: s = "invalid MapExpr"; break;
-			case 188: s = "invalid ConstAtomExpression"; break;
-			case 189: s = "invalid QSep"; break;
-			case 190: s = "invalid QuantifierGuts"; break;
-			case 191: s = "invalid Forall"; break;
-			case 192: s = "invalid Exists"; break;
-=======
-			case 187: s = "invalid ConstAtomExpression"; break;
-			case 188: s = "invalid QSep"; break;
-			case 189: s = "invalid QuantifierGuts"; break;
-			case 190: s = "invalid Forall"; break;
-			case 191: s = "invalid Exists"; break;
->>>>>>> 5504dbae
-
-			default: s = "error " + n; break;
-		}
-		return s;
-	}
-
-	public void SemErr(IToken/*!*/ tok, string/*!*/ msg) {  // semantic errors
-		Contract.Requires(tok != null);
-		Contract.Requires(msg != null);
-		SemErr(tok.filename, tok.line, tok.col, msg);
-	}
-
-	public virtual void SemErr(string filename, int line, int col, string/*!*/ msg) {
-		Contract.Requires(msg != null);
-		errorStream.WriteLine(errMsgFormat, filename, line, col, msg);
-		count++;
-	}
-
-	public virtual void Warning(string filename, int line, int col, string msg) {
-		Contract.Requires(msg != null);
-		errorStream.WriteLine(warningMsgFormat, filename, line, col, msg);
-	}
-} // Errors
-
-
-public class FatalError: Exception {
-	public FatalError(string m): base(m) {}
-}
-
-
+using System.Collections.Generic;
+using System.Numerics;
+using Microsoft.Boogie;
+using System.IO;
+using System.Text;
+
+
+using System;
+using System.Diagnostics.Contracts;
+
+namespace Microsoft.Dafny {
+
+
+
+public class Parser {
+	public const int _EOF = 0;
+	public const int _ident = 1;
+	public const int _digits = 2;
+	public const int _arrayToken = 3;
+	public const int _string = 4;
+	public const int _colon = 5;
+	public const int _lbrace = 6;
+	public const int _rbrace = 7;
+	public const int maxT = 111;
+
+	const bool T = true;
+	const bool x = false;
+	const int minErrDist = 2;
+
+	public Scanner/*!*/ scanner;
+	public Errors/*!*/  errors;
+
+	public Token/*!*/ t;    // last recognized token
+	public Token/*!*/ la;   // lookahead token
+	int errDist = minErrDist;
+
+readonly Expression/*!*/ dummyExpr;
+readonly AssignmentRhs/*!*/ dummyRhs;
+readonly FrameExpression/*!*/ dummyFrameExpr;
+readonly Statement/*!*/ dummyStmt;
+readonly Attributes.Argument/*!*/ dummyAttrArg;
+readonly ModuleDecl theModule;
+readonly BuiltIns theBuiltIns;
+int anonymousIds = 0;
+
+struct MemberModifiers {
+  public bool IsGhost;
+  public bool IsStatic;
+}
+// helper routine for parsing call statements
+///<summary>
+/// Parses top-level things (modules, classes, datatypes, class members) from "filename"
+/// and appends them in appropriate form to "module".
+/// Returns the number of parsing errors encountered.
+/// Note: first initialize the Scanner.
+///</summary>
+public static int Parse (string/*!*/ filename, ModuleDecl module, BuiltIns builtIns) /* throws System.IO.IOException */ {
+  Contract.Requires(filename != null);
+  Contract.Requires(module != null);
+  string s;
+  if (filename == "stdin.dfy") {
+    s = Microsoft.Boogie.ParserHelper.Fill(System.Console.In, new List<string>());
+    return Parse(s, filename, module, builtIns);
+  } else {
+    using (System.IO.StreamReader reader = new System.IO.StreamReader(filename)) {
+      s = Microsoft.Boogie.ParserHelper.Fill(reader, new List<string>());
+      return Parse(s, filename, module, builtIns);
+    }
+  }
+}
+///<summary>
+/// Parses top-level things (modules, classes, datatypes, class members)
+/// and appends them in appropriate form to "module".
+/// Returns the number of parsing errors encountered.
+/// Note: first initialize the Scanner.
+///</summary>
+public static int Parse (string/*!*/ s, string/*!*/ filename, ModuleDecl module, BuiltIns builtIns) {
+  Contract.Requires(s != null);
+  Contract.Requires(filename != null);
+  Contract.Requires(module != null);
+  Errors errors = new Errors();
+  return Parse(s, filename, module, builtIns, errors);
+}
+///<summary>
+/// Parses top-level things (modules, classes, datatypes, class members)
+/// and appends them in appropriate form to "module".
+/// Returns the number of parsing errors encountered.
+/// Note: first initialize the Scanner with the given Errors sink.
+///</summary>
+public static int Parse (string/*!*/ s, string/*!*/ filename, ModuleDecl module, BuiltIns builtIns,
+                         Errors/*!*/ errors) {
+  Contract.Requires(s != null);
+  Contract.Requires(filename != null);
+  Contract.Requires(module != null);
+  Contract.Requires(errors != null);
+  byte[]/*!*/ buffer = cce.NonNull( UTF8Encoding.Default.GetBytes(s));
+  MemoryStream ms = new MemoryStream(buffer,false);
+  Scanner scanner = new Scanner(ms, errors, filename);
+  Parser parser = new Parser(scanner, errors, module, builtIns);
+  parser.Parse();
+  return parser.errors.count;
+}
+public Parser(Scanner/*!*/ scanner, Errors/*!*/ errors, ModuleDecl module, BuiltIns builtIns) 
+  : this(scanner, errors)  // the real work
+{
+  // initialize readonly fields
+  dummyExpr = new LiteralExpr(Token.NoToken);
+  dummyRhs = new ExprRhs(dummyExpr, null);
+  dummyFrameExpr = new FrameExpression(dummyExpr.tok, dummyExpr, null);
+  dummyStmt = new ReturnStmt(Token.NoToken, null);
+  dummyAttrArg = new Attributes.Argument(Token.NoToken, "dummyAttrArg");
+  theModule = module;
+  theBuiltIns = builtIns;
+}
+
+bool IsAttribute() {
+  Token x = scanner.Peek();
+  return la.kind == _lbrace && x.kind == _colon;
+}
+/*--------------------------------------------------------------------------*/
+
+
+	public Parser(Scanner/*!*/ scanner, Errors/*!*/ errors) {
+		this.scanner = scanner;
+		this.errors = errors;
+		Token/*!*/ tok = new Token();
+		tok.val = "";
+		this.la = tok;
+		this.t = new Token(); // just to satisfy its non-null constraint
+	}
+
+	void SynErr (int n) {
+		if (errDist >= minErrDist) errors.SynErr(la.filename, la.line, la.col, n);
+		errDist = 0;
+	}
+
+	public void SemErr (string/*!*/ msg) {
+		Contract.Requires(msg != null);
+		if (errDist >= minErrDist) errors.SemErr(t, msg);
+		errDist = 0;
+	}
+
+	public void SemErr(IToken/*!*/ tok, string/*!*/ msg) {
+	  Contract.Requires(tok != null);
+	  Contract.Requires(msg != null);
+	  errors.SemErr(tok, msg);
+	}
+
+	void Get () {
+		for (;;) {
+			t = la;
+			la = scanner.Scan();
+			if (la.kind <= maxT) { ++errDist; break; }
+
+			la = t;
+		}
+	}
+
+	void Expect (int n) {
+		if (la.kind==n) Get(); else { SynErr(n); }
+	}
+
+	bool StartOf (int s) {
+		return set[s, la.kind];
+	}
+
+	void ExpectWeak (int n, int follow) {
+		if (la.kind == n) Get();
+		else {
+			SynErr(n);
+			while (!StartOf(follow)) Get();
+		}
+	}
+
+
+	bool WeakSeparator(int n, int syFol, int repFol) {
+		int kind = la.kind;
+		if (kind == n) {Get(); return true;}
+		else if (StartOf(repFol)) {return false;}
+		else {
+			SynErr(n);
+			while (!(set[syFol, kind] || set[repFol, kind] || set[0, kind])) {
+				Get();
+				kind = la.kind;
+			}
+			return StartOf(syFol);
+		}
+	}
+
+
+	void Dafny() {
+		ClassDecl/*!*/ c; DatatypeDecl/*!*/ dt; ArbitraryTypeDecl at;
+		List<MemberDecl/*!*/> membersDefaultClass = new List<MemberDecl/*!*/>();
+		ModuleDecl submodule;
+		// to support multiple files, create a default module only if theModule is null
+		DefaultModuleDecl defaultModule = (DefaultModuleDecl)((LiteralModuleDecl)theModule).ModuleDef;
+		// theModule should be a DefaultModuleDecl (actually, the singular DefaultModuleDecl)
+		Contract.Assert(defaultModule != null);
+		bool isGhost;
+		
+		while (StartOf(1)) {
+			isGhost = false; 
+			if (la.kind == 8) {
+				Get();
+				isGhost = true; 
+			}
+			if (la.kind == 9 || la.kind == 11) {
+				SubModuleDecl(defaultModule, isGhost, out submodule);
+				defaultModule.TopLevelDecls.Add(submodule); 
+			} else if (la.kind == 18) {
+				if (isGhost) { SemErr(t, "a class is not allowed to be declared as 'ghost'"); } 
+				ClassDecl(defaultModule, out c);
+				defaultModule.TopLevelDecls.Add(c); 
+			} else if (la.kind == 20 || la.kind == 21) {
+				if (isGhost) { SemErr(t, "a datatype/codatatype is not allowed to be declared as 'ghost'"); } 
+				DatatypeDecl(defaultModule, out dt);
+				defaultModule.TopLevelDecls.Add(dt); 
+			} else if (la.kind == 25) {
+				if (isGhost) { SemErr(t, "a type is not allowed to be declared as 'ghost'"); } 
+				ArbitraryTypeDecl(defaultModule, out at);
+				defaultModule.TopLevelDecls.Add(at); 
+			} else if (StartOf(2)) {
+				ClassMemberDecl(membersDefaultClass, isGhost, false);
+			} else SynErr(112);
+		}
+		DefaultClassDecl defaultClass = null;
+		foreach (TopLevelDecl topleveldecl in defaultModule.TopLevelDecls) {
+		 defaultClass = topleveldecl as DefaultClassDecl;
+		 if (defaultClass != null) {
+		   defaultClass.Members.AddRange(membersDefaultClass);
+		   break;
+		 }
+		}
+		if (defaultClass == null) { // create the default class here, because it wasn't found
+		 defaultClass = new DefaultClassDecl(defaultModule, membersDefaultClass);
+		 defaultModule.TopLevelDecls.Add(defaultClass);
+		} 
+		Expect(0);
+	}
+
+	void SubModuleDecl(ModuleDefinition parent, bool isOverallModuleGhost, out ModuleDecl submodule) {
+		ClassDecl/*!*/ c; DatatypeDecl/*!*/ dt; ArbitraryTypeDecl at;
+		Attributes attrs = null;  IToken/*!*/ id; 
+		List<MemberDecl/*!*/> namedModuleDefaultClassMembers = new List<MemberDecl>();;
+		List<IToken> idRefined = null, idPath = null, idAssignment = null;
+		bool isGhost = false;
+		ModuleDefinition module;
+		ModuleDecl sm;
+		submodule = null; // appease compiler
+		bool opened = false;
+		
+		if (la.kind == 9) {
+			Get();
+			while (la.kind == 6) {
+				Attribute(ref attrs);
+			}
+			NoUSIdent(out id);
+			if (la.kind == 10) {
+				Get();
+				QualifiedName(out idRefined);
+			}
+			module = new ModuleDefinition(id, id.val, isOverallModuleGhost, false, idRefined == null ? null : idRefined, attrs, false); 
+			Expect(6);
+			module.BodyStartTok = t; 
+			while (StartOf(1)) {
+				isGhost = false; 
+				if (la.kind == 8) {
+					Get();
+					isGhost = true; 
+				}
+				if (la.kind == 9 || la.kind == 11) {
+					SubModuleDecl(module, isGhost, out sm);
+					module.TopLevelDecls.Add(sm); 
+				} else if (la.kind == 18) {
+					if (isGhost) { SemErr(t, "a class is not allowed to be declared as 'ghost'"); } 
+					ClassDecl(module, out c);
+					module.TopLevelDecls.Add(c); 
+				} else if (la.kind == 20 || la.kind == 21) {
+					if (isGhost) { SemErr(t, "a datatype/codatatype is not allowed to be declared as 'ghost'"); } 
+					DatatypeDecl(module, out dt);
+					module.TopLevelDecls.Add(dt); 
+				} else if (la.kind == 25) {
+					if (isGhost) { SemErr(t, "a type is not allowed to be declared as 'ghost'"); } 
+					ArbitraryTypeDecl(module, out at);
+					module.TopLevelDecls.Add(at); 
+				} else if (StartOf(2)) {
+					ClassMemberDecl(namedModuleDefaultClassMembers, isGhost, false);
+				} else SynErr(113);
+			}
+			Expect(7);
+			module.BodyEndTok = t;
+			module.TopLevelDecls.Add(new DefaultClassDecl(module, namedModuleDefaultClassMembers));
+			submodule = new LiteralModuleDecl(module, parent); 
+		} else if (la.kind == 11) {
+			Get();
+			if (la.kind == 12) {
+				Get();
+				opened = true;
+			}
+			NoUSIdent(out id);
+			if (la.kind == 13) {
+				Get();
+				QualifiedName(out idPath);
+				Expect(14);
+				submodule = new AliasModuleDecl(idPath, id, parent, opened); 
+			} else if (la.kind == 14) {
+				Get();
+				idPath = new List<IToken>(); idPath.Add(id); submodule = new AliasModuleDecl(idPath, id, parent, opened); 
+			} else if (la.kind == 15) {
+				Get();
+				QualifiedName(out idPath);
+				if (la.kind == 16) {
+					Get();
+					QualifiedName(out idAssignment);
+				}
+				Expect(14);
+				submodule = new AbstractModuleDecl(idPath, id, parent, idAssignment, opened); 
+			} else SynErr(114);
+		} else SynErr(115);
+	}
+
+	void ClassDecl(ModuleDefinition/*!*/ module, out ClassDecl/*!*/ c) {
+		Contract.Requires(module != null);
+		Contract.Ensures(Contract.ValueAtReturn(out c) != null);
+		IToken/*!*/ id;
+		Attributes attrs = null;
+		List<TypeParameter/*!*/> typeArgs = new List<TypeParameter/*!*/>();
+		List<MemberDecl/*!*/> members = new List<MemberDecl/*!*/>();
+		IToken bodyStart;
+		
+		while (!(la.kind == 0 || la.kind == 18)) {SynErr(116); Get();}
+		Expect(18);
+		while (la.kind == 6) {
+			Attribute(ref attrs);
+		}
+		NoUSIdent(out id);
+		if (la.kind == 29) {
+			GenericParameters(typeArgs);
+		}
+		Expect(6);
+		bodyStart = t; 
+		while (StartOf(2)) {
+			ClassMemberDecl(members, false, true);
+		}
+		Expect(7);
+		c = new ClassDecl(id, id.val, module, typeArgs, members, attrs);
+		c.BodyStartTok = bodyStart;
+		c.BodyEndTok = t;
+		
+	}
+
+	void DatatypeDecl(ModuleDefinition/*!*/ module, out DatatypeDecl/*!*/ dt) {
+		Contract.Requires(module != null);
+		Contract.Ensures(Contract.ValueAtReturn(out dt)!=null);
+		IToken/*!*/ id;
+		Attributes attrs = null;
+		List<TypeParameter/*!*/> typeArgs = new List<TypeParameter/*!*/>();
+		List<DatatypeCtor/*!*/> ctors = new List<DatatypeCtor/*!*/>();
+		IToken bodyStart = Token.NoToken;  // dummy assignment
+		bool co = false;
+		
+		while (!(la.kind == 0 || la.kind == 20 || la.kind == 21)) {SynErr(117); Get();}
+		if (la.kind == 20) {
+			Get();
+		} else if (la.kind == 21) {
+			Get();
+			co = true; 
+		} else SynErr(118);
+		while (la.kind == 6) {
+			Attribute(ref attrs);
+		}
+		NoUSIdent(out id);
+		if (la.kind == 29) {
+			GenericParameters(typeArgs);
+		}
+		Expect(13);
+		bodyStart = t; 
+		DatatypeMemberDecl(ctors);
+		while (la.kind == 22) {
+			Get();
+			DatatypeMemberDecl(ctors);
+		}
+		while (!(la.kind == 0 || la.kind == 14)) {SynErr(119); Get();}
+		Expect(14);
+		if (co) {
+		 dt = new CoDatatypeDecl(id, id.val, module, typeArgs, ctors, attrs);
+		} else {
+		 dt = new IndDatatypeDecl(id, id.val, module, typeArgs, ctors, attrs);
+		}
+		dt.BodyStartTok = bodyStart;
+		dt.BodyEndTok = t;
+		
+	}
+
+	void ArbitraryTypeDecl(ModuleDefinition/*!*/ module, out ArbitraryTypeDecl at) {
+		IToken/*!*/ id;
+		Attributes attrs = null;
+		var eqSupport = TypeParameter.EqualitySupportValue.Unspecified;
+		
+		Expect(25);
+		while (la.kind == 6) {
+			Attribute(ref attrs);
+		}
+		NoUSIdent(out id);
+		if (la.kind == 26) {
+			Get();
+			Expect(27);
+			Expect(28);
+			eqSupport = TypeParameter.EqualitySupportValue.Required; 
+		}
+		at = new ArbitraryTypeDecl(id, id.val, module, eqSupport, attrs); 
+		while (!(la.kind == 0 || la.kind == 14)) {SynErr(120); Get();}
+		Expect(14);
+	}
+
+	void ClassMemberDecl(List<MemberDecl/*!*/>/*!*/ mm, bool isAlreadyGhost, bool allowConstructors) {
+		Contract.Requires(cce.NonNullElements(mm));
+		Method/*!*/ m;
+		Function/*!*/ f;
+		MemberModifiers mmod = new MemberModifiers();
+		mmod.IsGhost = isAlreadyGhost;
+		
+		while (la.kind == 8 || la.kind == 19) {
+			if (la.kind == 8) {
+				Get();
+				mmod.IsGhost = true; 
+			} else {
+				Get();
+				mmod.IsStatic = true; 
+			}
+		}
+		if (la.kind == 23) {
+			FieldDecl(mmod, mm);
+		} else if (la.kind == 48 || la.kind == 49 || la.kind == 50) {
+			FunctionDecl(mmod, out f);
+			mm.Add(f); 
+		} else if (la.kind == 31 || la.kind == 32) {
+			MethodDecl(mmod, allowConstructors, out m);
+			mm.Add(m); 
+		} else SynErr(121);
+	}
+
+	void Attribute(ref Attributes attrs) {
+		Expect(6);
+		AttributeBody(ref attrs);
+		Expect(7);
+	}
+
+	void NoUSIdent(out IToken/*!*/ x) {
+		Contract.Ensures(Contract.ValueAtReturn(out x) != null); 
+		Expect(1);
+		x = t; 
+		if (x.val.StartsWith("_")) {
+		 SemErr("cannot declare identifier beginning with underscore");
+		}
+		
+	}
+
+	void QualifiedName(out List<IToken> ids) {
+		IToken id; ids = new List<IToken>(); 
+		Ident(out id);
+		ids.Add(id); 
+		while (la.kind == 17) {
+			Get();
+			Ident(out id);
+			ids.Add(id); 
+		}
+	}
+
+	void Ident(out IToken/*!*/ x) {
+		Contract.Ensures(Contract.ValueAtReturn(out x) != null); 
+		Expect(1);
+		x = t; 
+	}
+
+	void GenericParameters(List<TypeParameter/*!*/>/*!*/ typeArgs) {
+		Contract.Requires(cce.NonNullElements(typeArgs));
+		IToken/*!*/ id;
+		TypeParameter.EqualitySupportValue eqSupport;
+		
+		Expect(29);
+		NoUSIdent(out id);
+		eqSupport = TypeParameter.EqualitySupportValue.Unspecified; 
+		if (la.kind == 26) {
+			Get();
+			Expect(27);
+			Expect(28);
+			eqSupport = TypeParameter.EqualitySupportValue.Required; 
+		}
+		typeArgs.Add(new TypeParameter(id, id.val, eqSupport)); 
+		while (la.kind == 24) {
+			Get();
+			NoUSIdent(out id);
+			eqSupport = TypeParameter.EqualitySupportValue.Unspecified; 
+			if (la.kind == 26) {
+				Get();
+				Expect(27);
+				Expect(28);
+				eqSupport = TypeParameter.EqualitySupportValue.Required; 
+			}
+			typeArgs.Add(new TypeParameter(id, id.val, eqSupport)); 
+		}
+		Expect(30);
+	}
+
+	void FieldDecl(MemberModifiers mmod, List<MemberDecl/*!*/>/*!*/ mm) {
+		Contract.Requires(cce.NonNullElements(mm));
+		Attributes attrs = null;
+		IToken/*!*/ id;  Type/*!*/ ty;
+		
+		while (!(la.kind == 0 || la.kind == 23)) {SynErr(122); Get();}
+		Expect(23);
+		if (mmod.IsStatic) { SemErr(t, "fields cannot be declared 'static'"); }
+		
+		while (la.kind == 6) {
+			Attribute(ref attrs);
+		}
+		IdentType(out id, out ty, false);
+		mm.Add(new Field(id, id.val, mmod.IsGhost, ty, attrs)); 
+		while (la.kind == 24) {
+			Get();
+			IdentType(out id, out ty, false);
+			mm.Add(new Field(id, id.val, mmod.IsGhost, ty, attrs)); 
+		}
+		while (!(la.kind == 0 || la.kind == 14)) {SynErr(123); Get();}
+		Expect(14);
+	}
+
+	void FunctionDecl(MemberModifiers mmod, out Function/*!*/ f) {
+		Contract.Ensures(Contract.ValueAtReturn(out f)!=null);
+		Attributes attrs = null;
+		IToken/*!*/ id = Token.NoToken;  // to please compiler
+		List<TypeParameter/*!*/> typeArgs = new List<TypeParameter/*!*/>();
+		List<Formal/*!*/> formals = new List<Formal/*!*/>();
+		Type/*!*/ returnType = new BoolType();
+		List<Expression/*!*/> reqs = new List<Expression/*!*/>();
+		List<Expression/*!*/> ens = new List<Expression/*!*/>();
+		List<FrameExpression/*!*/> reads = new List<FrameExpression/*!*/>();
+		List<Expression/*!*/> decreases;
+		Expression body = null;
+		bool isPredicate = false;  bool isCoPredicate = false;
+		bool isFunctionMethod = false;
+		IToken openParen = null;
+		IToken bodyStart = Token.NoToken;
+		IToken bodyEnd = Token.NoToken;
+		bool signatureOmitted = false;
+		
+		if (la.kind == 48) {
+			Get();
+			if (la.kind == 31) {
+				Get();
+				isFunctionMethod = true; 
+			}
+			if (mmod.IsGhost) { SemErr(t, "functions cannot be declared 'ghost' (they are ghost by default)"); }
+			
+			while (la.kind == 6) {
+				Attribute(ref attrs);
+			}
+			NoUSIdent(out id);
+			if (la.kind == 26 || la.kind == 29) {
+				if (la.kind == 29) {
+					GenericParameters(typeArgs);
+				}
+				Formals(true, isFunctionMethod, formals, out openParen);
+				Expect(5);
+				Type(out returnType);
+			} else if (la.kind == 34) {
+				Get();
+				signatureOmitted = true;
+				openParen = Token.NoToken; 
+			} else SynErr(124);
+		} else if (la.kind == 49) {
+			Get();
+			isPredicate = true; 
+			if (la.kind == 31) {
+				Get();
+				isFunctionMethod = true; 
+			}
+			if (mmod.IsGhost) { SemErr(t, "predicates cannot be declared 'ghost' (they are ghost by default)"); }
+			
+			while (la.kind == 6) {
+				Attribute(ref attrs);
+			}
+			NoUSIdent(out id);
+			if (StartOf(3)) {
+				if (la.kind == 29) {
+					GenericParameters(typeArgs);
+				}
+				if (la.kind == 26) {
+					Formals(true, isFunctionMethod, formals, out openParen);
+					if (la.kind == 5) {
+						Get();
+						SemErr(t, "predicates do not have an explicitly declared return type; it is always bool"); 
+					}
+				}
+			} else if (la.kind == 34) {
+				Get();
+				signatureOmitted = true;
+				openParen = Token.NoToken; 
+			} else SynErr(125);
+		} else if (la.kind == 50) {
+			Get();
+			isCoPredicate = true; 
+			if (mmod.IsGhost) { SemErr(t, "copredicates cannot be declared 'ghost' (they are ghost by default)"); }
+			
+			while (la.kind == 6) {
+				Attribute(ref attrs);
+			}
+			NoUSIdent(out id);
+			if (StartOf(3)) {
+				if (la.kind == 29) {
+					GenericParameters(typeArgs);
+				}
+				if (la.kind == 26) {
+					Formals(true, isFunctionMethod, formals, out openParen);
+					if (la.kind == 5) {
+						Get();
+						SemErr(t, "copredicates do not have an explicitly declared return type; it is always bool"); 
+					}
+				}
+			} else if (la.kind == 34) {
+				Get();
+				signatureOmitted = true;
+				openParen = Token.NoToken; 
+			} else SynErr(126);
+		} else SynErr(127);
+		decreases = isCoPredicate ? null : new List<Expression/*!*/>(); 
+		while (StartOf(4)) {
+			FunctionSpec(reqs, reads, ens, decreases);
+		}
+		if (la.kind == 6) {
+			FunctionBody(out body, out bodyStart, out bodyEnd);
+		}
+		if (isPredicate) {
+		  f = new Predicate(id, id.val, mmod.IsStatic, !isFunctionMethod, typeArgs, openParen, formals,
+		                    reqs, reads, ens, new Specification<Expression>(decreases, null), body, Predicate.BodyOriginKind.OriginalOrInherited, attrs, signatureOmitted);
+		} else if (isCoPredicate) {
+		  f = new CoPredicate(id, id.val, mmod.IsStatic, typeArgs, openParen, formals,
+		                    reqs, reads, ens, body, attrs, signatureOmitted);
+		} else {
+		  f = new Function(id, id.val, mmod.IsStatic, !isFunctionMethod, typeArgs, openParen, formals, returnType,
+		                   reqs, reads, ens, new Specification<Expression>(decreases, null), body, attrs, signatureOmitted);
+		}
+		f.BodyStartTok = bodyStart;
+		f.BodyEndTok = bodyEnd;
+		
+	}
+
+	void MethodDecl(MemberModifiers mmod, bool allowConstructor, out Method/*!*/ m) {
+		Contract.Ensures(Contract.ValueAtReturn(out m) !=null);
+		IToken/*!*/ id;
+		Attributes attrs = null;
+		List<TypeParameter/*!*/>/*!*/ typeArgs = new List<TypeParameter/*!*/>();
+		IToken openParen;
+		List<Formal/*!*/> ins = new List<Formal/*!*/>();
+		List<Formal/*!*/> outs = new List<Formal/*!*/>();
+		List<MaybeFreeExpression/*!*/> req = new List<MaybeFreeExpression/*!*/>();
+		List<FrameExpression/*!*/> mod = new List<FrameExpression/*!*/>();
+		List<MaybeFreeExpression/*!*/> ens = new List<MaybeFreeExpression/*!*/>();
+		List<Expression/*!*/> dec = new List<Expression/*!*/>();
+		Attributes decAttrs = null;
+		Attributes modAttrs = null;
+		BlockStmt body = null;
+		bool isConstructor = false;
+		bool signatureOmitted = false;
+		IToken bodyStart = Token.NoToken;
+		IToken bodyEnd = Token.NoToken;
+		
+		while (!(la.kind == 0 || la.kind == 31 || la.kind == 32)) {SynErr(128); Get();}
+		if (la.kind == 31) {
+			Get();
+		} else if (la.kind == 32) {
+			Get();
+			if (allowConstructor) {
+			 isConstructor = true;
+			} else {
+			 SemErr(t, "constructors are only allowed in classes");
+			}
+			
+		} else SynErr(129);
+		if (isConstructor) {
+		 if (mmod.IsGhost) {
+		   SemErr(t, "constructors cannot be declared 'ghost'");
+		 }
+		 if (mmod.IsStatic) {
+		   SemErr(t, "constructors cannot be declared 'static'");
+		 }
+		}
+		
+		while (la.kind == 6) {
+			Attribute(ref attrs);
+		}
+		NoUSIdent(out id);
+		if (la.kind == 26 || la.kind == 29) {
+			if (la.kind == 29) {
+				GenericParameters(typeArgs);
+			}
+			Formals(true, !mmod.IsGhost, ins, out openParen);
+			if (la.kind == 33) {
+				Get();
+				if (isConstructor) { SemErr(t, "constructors cannot have out-parameters"); } 
+				Formals(false, !mmod.IsGhost, outs, out openParen);
+			}
+		} else if (la.kind == 34) {
+			Get();
+			signatureOmitted = true; openParen = Token.NoToken; 
+		} else SynErr(130);
+		while (StartOf(5)) {
+			MethodSpec(req, mod, ens, dec, ref decAttrs, ref modAttrs);
+		}
+		if (la.kind == 6) {
+			BlockStmt(out body, out bodyStart, out bodyEnd);
+		}
+		if (isConstructor) {
+		 m = new Constructor(id, id.val, typeArgs, ins,
+		                     req, new Specification<FrameExpression>(mod, modAttrs), ens, new Specification<Expression>(dec, decAttrs), body, attrs, signatureOmitted);
+		} else {
+		 m = new Method(id, id.val, mmod.IsStatic, mmod.IsGhost, typeArgs, ins, outs,
+		                req, new Specification<FrameExpression>(mod, modAttrs), ens, new Specification<Expression>(dec, decAttrs), body, attrs, signatureOmitted);
+		}
+		m.BodyStartTok = bodyStart;
+		m.BodyEndTok = bodyEnd;
+		
+	}
+
+	void DatatypeMemberDecl(List<DatatypeCtor/*!*/>/*!*/ ctors) {
+		Contract.Requires(cce.NonNullElements(ctors));
+		Attributes attrs = null;
+		IToken/*!*/ id;
+		List<Formal/*!*/> formals = new List<Formal/*!*/>();
+		
+		while (la.kind == 6) {
+			Attribute(ref attrs);
+		}
+		NoUSIdent(out id);
+		if (la.kind == 26) {
+			FormalsOptionalIds(formals);
+		}
+		ctors.Add(new DatatypeCtor(id, id.val, formals, attrs)); 
+	}
+
+	void FormalsOptionalIds(List<Formal/*!*/>/*!*/ formals) {
+		Contract.Requires(cce.NonNullElements(formals)); IToken/*!*/ id;  Type/*!*/ ty;  string/*!*/ name;  bool isGhost; 
+		Expect(26);
+		if (StartOf(6)) {
+			TypeIdentOptional(out id, out name, out ty, out isGhost);
+			formals.Add(new Formal(id, name, ty, true, isGhost)); 
+			while (la.kind == 24) {
+				Get();
+				TypeIdentOptional(out id, out name, out ty, out isGhost);
+				formals.Add(new Formal(id, name, ty, true, isGhost)); 
+			}
+		}
+		Expect(28);
+	}
+
+	void IdentType(out IToken/*!*/ id, out Type/*!*/ ty, bool allowWildcardId) {
+		Contract.Ensures(Contract.ValueAtReturn(out id) != null); Contract.Ensures(Contract.ValueAtReturn(out ty) != null);
+		WildIdent(out id, allowWildcardId);
+		Expect(5);
+		Type(out ty);
+	}
+
+	void GIdentType(bool allowGhostKeyword, out IToken/*!*/ id, out Type/*!*/ ty, out bool isGhost) {
+		Contract.Ensures(Contract.ValueAtReturn(out id)!=null);
+		Contract.Ensures(Contract.ValueAtReturn(out ty)!=null);
+		isGhost = false; 
+		if (la.kind == 8) {
+			Get();
+			if (allowGhostKeyword) { isGhost = true; } else { SemErr(t, "formal cannot be declared 'ghost' in this context"); } 
+		}
+		IdentType(out id, out ty, true);
+	}
+
+	void WildIdent(out IToken/*!*/ x, bool allowWildcardId) {
+		Contract.Ensures(Contract.ValueAtReturn(out x) != null); 
+		Expect(1);
+		x = t; 
+		if (x.val.StartsWith("_")) {
+		 if (allowWildcardId && x.val.Length == 1) {
+		   t.val = "_v" + anonymousIds++;
+		 } else {
+		   SemErr("cannot declare identifier beginning with underscore");
+		 }
+		}
+		
+	}
+
+	void Type(out Type/*!*/ ty) {
+		Contract.Ensures(Contract.ValueAtReturn(out ty) != null); IToken/*!*/ tok; 
+		TypeAndToken(out tok, out ty);
+	}
+
+	void LocalIdentTypeOptional(out VarDecl/*!*/ var, bool isGhost) {
+		IToken/*!*/ id;  Type/*!*/ ty;  Type optType = null;
+		
+		WildIdent(out id, true);
+		if (la.kind == 5) {
+			Get();
+			Type(out ty);
+			optType = ty; 
+		}
+		var = new VarDecl(id, id.val, optType == null ? new InferredTypeProxy() : optType, isGhost); 
+	}
+
+	void IdentTypeOptional(out BoundVar/*!*/ var) {
+		Contract.Ensures(Contract.ValueAtReturn(out var)!=null); IToken/*!*/ id;  Type/*!*/ ty;  Type optType = null;
+		
+		WildIdent(out id, true);
+		if (la.kind == 5) {
+			Get();
+			Type(out ty);
+			optType = ty; 
+		}
+		var = new BoundVar(id, id.val, optType == null ? new InferredTypeProxy() : optType); 
+	}
+
+	void TypeIdentOptional(out IToken/*!*/ id, out string/*!*/ identName, out Type/*!*/ ty, out bool isGhost) {
+		Contract.Ensures(Contract.ValueAtReturn(out id)!=null);
+		Contract.Ensures(Contract.ValueAtReturn(out ty)!=null);
+		Contract.Ensures(Contract.ValueAtReturn(out identName)!=null);
+		string name = null;  isGhost = false; 
+		if (la.kind == 8) {
+			Get();
+			isGhost = true; 
+		}
+		TypeAndToken(out id, out ty);
+		if (la.kind == 5) {
+			Get();
+			UserDefinedType udt = ty as UserDefinedType;
+			if (udt != null && udt.TypeArgs.Count == 0) {
+			 name = udt.Name;
+			} else {
+			 SemErr(id, "invalid formal-parameter name in datatype constructor");
+			}
+			
+			Type(out ty);
+		}
+		if (name != null) {
+		 identName = name;
+		} else {
+		 identName = "#" + anonymousIds++;
+		}
+		
+	}
+
+	void TypeAndToken(out IToken/*!*/ tok, out Type/*!*/ ty) {
+		Contract.Ensures(Contract.ValueAtReturn(out tok)!=null); Contract.Ensures(Contract.ValueAtReturn(out ty) != null); tok = Token.NoToken;  ty = new BoolType();  /*keep compiler happy*/
+		List<Type/*!*/>/*!*/ gt;
+		
+		switch (la.kind) {
+		case 40: {
+			Get();
+			tok = t; 
+			break;
+		}
+		case 41: {
+			Get();
+			tok = t;  ty = new NatType(); 
+			break;
+		}
+		case 42: {
+			Get();
+			tok = t;  ty = new IntType(); 
+			break;
+		}
+		case 43: {
+			Get();
+			tok = t;  gt = new List<Type/*!*/>(); 
+			GenericInstantiation(gt);
+			if (gt.Count != 1) {
+			 SemErr("set type expects exactly one type argument");
+			}
+			ty = new SetType(gt[0]);
+			
+			break;
+		}
+		case 44: {
+			Get();
+			tok = t;  gt = new List<Type/*!*/>(); 
+			GenericInstantiation(gt);
+			if (gt.Count != 1) {
+			 SemErr("multiset type expects exactly one type argument");
+			}
+			ty = new MultiSetType(gt[0]);
+			
+			break;
+		}
+		case 45: {
+			Get();
+			tok = t;  gt = new List<Type/*!*/>(); 
+			GenericInstantiation(gt);
+			if (gt.Count != 1) {
+			 SemErr("seq type expects exactly one type argument");
+			}
+			ty = new SeqType(gt[0]);
+			
+			break;
+		}
+		case 46: {
+			Get();
+			tok = t;  gt = new List<Type/*!*/>(); 
+			GenericInstantiation(gt);
+			if (gt.Count != 2) {
+			 SemErr("map type expects exactly two type arguments");
+			}
+			else { ty = new MapType(gt[0], gt[1]); }
+			
+			break;
+		}
+		case 1: case 3: case 47: {
+			ReferenceType(out tok, out ty);
+			break;
+		}
+		default: SynErr(131); break;
+		}
+	}
+
+	void Formals(bool incoming, bool allowGhostKeyword, List<Formal/*!*/>/*!*/ formals, out IToken openParen) {
+		Contract.Requires(cce.NonNullElements(formals)); IToken/*!*/ id;  Type/*!*/ ty;  bool isGhost; 
+		Expect(26);
+		openParen = t; 
+		if (la.kind == 1 || la.kind == 8) {
+			GIdentType(allowGhostKeyword, out id, out ty, out isGhost);
+			formals.Add(new Formal(id, id.val, ty, incoming, isGhost)); 
+			while (la.kind == 24) {
+				Get();
+				GIdentType(allowGhostKeyword, out id, out ty, out isGhost);
+				formals.Add(new Formal(id, id.val, ty, incoming, isGhost)); 
+			}
+		}
+		Expect(28);
+	}
+
+	void MethodSpec(List<MaybeFreeExpression/*!*/>/*!*/ req, List<FrameExpression/*!*/>/*!*/ mod, List<MaybeFreeExpression/*!*/>/*!*/ ens,
+List<Expression/*!*/>/*!*/ decreases, ref Attributes decAttrs, ref Attributes modAttrs) {
+		Contract.Requires(cce.NonNullElements(req)); Contract.Requires(cce.NonNullElements(mod)); Contract.Requires(cce.NonNullElements(ens)); Contract.Requires(cce.NonNullElements(decreases));
+		Expression/*!*/ e;  FrameExpression/*!*/ fe;  bool isFree = false; Attributes ensAttrs = null;
+		
+		while (!(StartOf(7))) {SynErr(132); Get();}
+		if (la.kind == 35) {
+			Get();
+			while (IsAttribute()) {
+				Attribute(ref modAttrs);
+			}
+			if (StartOf(8)) {
+				FrameExpression(out fe);
+				mod.Add(fe); 
+				while (la.kind == 24) {
+					Get();
+					FrameExpression(out fe);
+					mod.Add(fe); 
+				}
+			}
+			while (!(la.kind == 0 || la.kind == 14)) {SynErr(133); Get();}
+			Expect(14);
+		} else if (la.kind == 36 || la.kind == 37 || la.kind == 38) {
+			if (la.kind == 36) {
+				Get();
+				isFree = true; 
+			}
+			if (la.kind == 37) {
+				Get();
+				Expression(out e);
+				while (!(la.kind == 0 || la.kind == 14)) {SynErr(134); Get();}
+				Expect(14);
+				req.Add(new MaybeFreeExpression(e, isFree)); 
+			} else if (la.kind == 38) {
+				Get();
+				while (IsAttribute()) {
+					Attribute(ref ensAttrs);
+				}
+				Expression(out e);
+				while (!(la.kind == 0 || la.kind == 14)) {SynErr(135); Get();}
+				Expect(14);
+				ens.Add(new MaybeFreeExpression(e, isFree, ensAttrs)); 
+			} else SynErr(136);
+		} else if (la.kind == 39) {
+			Get();
+			while (IsAttribute()) {
+				Attribute(ref decAttrs);
+			}
+			DecreasesList(decreases, true);
+			while (!(la.kind == 0 || la.kind == 14)) {SynErr(137); Get();}
+			Expect(14);
+		} else SynErr(138);
+	}
+
+	void BlockStmt(out BlockStmt/*!*/ block, out IToken bodyStart, out IToken bodyEnd) {
+		Contract.Ensures(Contract.ValueAtReturn(out block) != null);
+		List<Statement/*!*/> body = new List<Statement/*!*/>();
+		
+		Expect(6);
+		bodyStart = t; 
+		while (StartOf(9)) {
+			Stmt(body);
+		}
+		Expect(7);
+		bodyEnd = t;
+		block = new BlockStmt(bodyStart, body); 
+	}
+
+	void FrameExpression(out FrameExpression/*!*/ fe) {
+		Contract.Ensures(Contract.ValueAtReturn(out fe) != null);
+		Expression/*!*/ e;
+		IToken/*!*/ id;
+		string fieldName = null;  IToken feTok = null;
+		fe = null;
+		
+		if (StartOf(10)) {
+			Expression(out e);
+			feTok = e.tok; 
+			if (la.kind == 53) {
+				Get();
+				Ident(out id);
+				fieldName = id.val;  feTok = id; 
+			}
+			fe = new FrameExpression(feTok, e, fieldName); 
+		} else if (la.kind == 53) {
+			Get();
+			Ident(out id);
+			fieldName = id.val; 
+			fe = new FrameExpression(id, new ImplicitThisExpr(id), fieldName); 
+		} else SynErr(139);
+	}
+
+	void Expression(out Expression/*!*/ e) {
+		EquivExpression(out e);
+	}
+
+	void DecreasesList(List<Expression/*!*/> decreases, bool allowWildcard) {
+		Expression/*!*/ e; 
+		PossiblyWildExpression(out e);
+		if (!allowWildcard && e is WildcardExpr) {
+		 SemErr(e.tok, "'decreases *' is only allowed on loops and tail-recursive methods");
+		} else {
+		 decreases.Add(e);
+		}
+		
+		while (la.kind == 24) {
+			Get();
+			PossiblyWildExpression(out e);
+			if (!allowWildcard && e is WildcardExpr) {
+			 SemErr(e.tok, "'decreases *' is only allowed on loops and tail-recursive methods");
+			} else {
+			 decreases.Add(e);
+			}
+			
+		}
+	}
+
+	void GenericInstantiation(List<Type/*!*/>/*!*/ gt) {
+		Contract.Requires(cce.NonNullElements(gt)); Type/*!*/ ty; 
+		Expect(29);
+		Type(out ty);
+		gt.Add(ty); 
+		while (la.kind == 24) {
+			Get();
+			Type(out ty);
+			gt.Add(ty); 
+		}
+		Expect(30);
+	}
+
+	void ReferenceType(out IToken/*!*/ tok, out Type/*!*/ ty) {
+		Contract.Ensures(Contract.ValueAtReturn(out tok) != null); Contract.Ensures(Contract.ValueAtReturn(out ty) != null);
+		tok = Token.NoToken;  ty = new BoolType();  /*keep compiler happy*/
+		List<Type/*!*/>/*!*/ gt;
+		List<IToken> path;
+		
+		if (la.kind == 47) {
+			Get();
+			tok = t;  ty = new ObjectType(); 
+		} else if (la.kind == 3) {
+			Get();
+			tok = t;  gt = new List<Type/*!*/>(); 
+			GenericInstantiation(gt);
+			if (gt.Count != 1) {
+			 SemErr("array type expects exactly one type argument");
+			}
+			int dims = 1;
+			if (tok.val.Length != 5) {
+			 dims = int.Parse(tok.val.Substring(5));
+			}
+			ty = theBuiltIns.ArrayType(tok, dims, gt[0], true);
+			
+		} else if (la.kind == 1) {
+			Ident(out tok);
+			gt = new List<Type/*!*/>();
+			path = new List<IToken>(); 
+			while (la.kind == 17) {
+				path.Add(tok); 
+				Get();
+				Ident(out tok);
+			}
+			if (la.kind == 29) {
+				GenericInstantiation(gt);
+			}
+			ty = new UserDefinedType(tok, tok.val, gt, path); 
+		} else SynErr(140);
+	}
+
+	void FunctionSpec(List<Expression/*!*/>/*!*/ reqs, List<FrameExpression/*!*/>/*!*/ reads, List<Expression/*!*/>/*!*/ ens, List<Expression/*!*/> decreases) {
+		Contract.Requires(cce.NonNullElements(reqs));
+		Contract.Requires(cce.NonNullElements(reads));
+		Contract.Requires(decreases == null || cce.NonNullElements(decreases));
+		Expression/*!*/ e;  FrameExpression/*!*/ fe; 
+		if (la.kind == 37) {
+			while (!(la.kind == 0 || la.kind == 37)) {SynErr(141); Get();}
+			Get();
+			Expression(out e);
+			while (!(la.kind == 0 || la.kind == 14)) {SynErr(142); Get();}
+			Expect(14);
+			reqs.Add(e); 
+		} else if (la.kind == 51) {
+			Get();
+			if (StartOf(11)) {
+				PossiblyWildFrameExpression(out fe);
+				reads.Add(fe); 
+				while (la.kind == 24) {
+					Get();
+					PossiblyWildFrameExpression(out fe);
+					reads.Add(fe); 
+				}
+			}
+			while (!(la.kind == 0 || la.kind == 14)) {SynErr(143); Get();}
+			Expect(14);
+		} else if (la.kind == 38) {
+			Get();
+			Expression(out e);
+			while (!(la.kind == 0 || la.kind == 14)) {SynErr(144); Get();}
+			Expect(14);
+			ens.Add(e); 
+		} else if (la.kind == 39) {
+			Get();
+			if (decreases == null) {
+			 SemErr(t, "'decreases' clauses are meaningless for copredicates, so they are not allowed");
+			 decreases = new List<Expression/*!*/>();
+			}
+			
+			DecreasesList(decreases, false);
+			while (!(la.kind == 0 || la.kind == 14)) {SynErr(145); Get();}
+			Expect(14);
+		} else SynErr(146);
+	}
+
+	void FunctionBody(out Expression/*!*/ e, out IToken bodyStart, out IToken bodyEnd) {
+		Contract.Ensures(Contract.ValueAtReturn(out e) != null); e = dummyExpr; 
+		Expect(6);
+		bodyStart = t; 
+		Expression(out e);
+		Expect(7);
+		bodyEnd = t; 
+	}
+
+	void PossiblyWildFrameExpression(out FrameExpression/*!*/ fe) {
+		Contract.Ensures(Contract.ValueAtReturn(out fe) != null); fe = dummyFrameExpr; 
+		if (la.kind == 52) {
+			Get();
+			fe = new FrameExpression(t, new WildcardExpr(t), null); 
+		} else if (StartOf(8)) {
+			FrameExpression(out fe);
+		} else SynErr(147);
+	}
+
+	void PossiblyWildExpression(out Expression/*!*/ e) {
+		Contract.Ensures(Contract.ValueAtReturn(out e)!=null);
+		e = dummyExpr; 
+		if (la.kind == 52) {
+			Get();
+			e = new WildcardExpr(t); 
+		} else if (StartOf(10)) {
+			Expression(out e);
+		} else SynErr(148);
+	}
+
+	void Stmt(List<Statement/*!*/>/*!*/ ss) {
+		Statement/*!*/ s;
+		
+		OneStmt(out s);
+		ss.Add(s); 
+	}
+
+	void OneStmt(out Statement/*!*/ s) {
+		Contract.Ensures(Contract.ValueAtReturn(out s) != null); IToken/*!*/ x;  IToken/*!*/ id;  string label = null;
+		s = dummyStmt;  /* to please the compiler */
+		BlockStmt bs;
+		IToken bodyStart, bodyEnd;
+		int breakCount;
+		
+		while (!(StartOf(12))) {SynErr(149); Get();}
+		switch (la.kind) {
+		case 6: {
+			BlockStmt(out bs, out bodyStart, out bodyEnd);
+			s = bs; 
+			break;
+		}
+		case 72: {
+			AssertStmt(out s);
+			break;
+		}
+		case 60: {
+			AssumeStmt(out s);
+			break;
+		}
+		case 73: {
+			PrintStmt(out s);
+			break;
+		}
+		case 1: case 2: case 22: case 26: case 97: case 98: case 99: case 100: case 101: case 102: {
+			UpdateStmt(out s);
+			break;
+		}
+		case 8: case 23: {
+			VarDeclStatement(out s);
+			break;
+		}
+		case 65: {
+			IfStmt(out s);
+			break;
+		}
+		case 69: {
+			WhileStmt(out s);
+			break;
+		}
+		case 71: {
+			MatchStmt(out s);
+			break;
+		}
+		case 74: {
+			ParallelStmt(out s);
+			break;
+		}
+		case 54: {
+			Get();
+			x = t; 
+			NoUSIdent(out id);
+			Expect(5);
+			OneStmt(out s);
+			s.Labels = new LList<Label>(new Label(x, id.val), s.Labels); 
+			break;
+		}
+		case 55: {
+			Get();
+			x = t; breakCount = 1; label = null; 
+			if (la.kind == 1) {
+				NoUSIdent(out id);
+				label = id.val; 
+			} else if (la.kind == 14 || la.kind == 55) {
+				while (la.kind == 55) {
+					Get();
+					breakCount++; 
+				}
+			} else SynErr(150);
+			while (!(la.kind == 0 || la.kind == 14)) {SynErr(151); Get();}
+			Expect(14);
+			s = label != null ? new BreakStmt(x, label) : new BreakStmt(x, breakCount); 
+			break;
+		}
+		case 58: {
+			ReturnStmt(out s);
+			break;
+		}
+		case 34: {
+			SkeletonStmt(out s);
+			Expect(14);
+			break;
+		}
+		default: SynErr(152); break;
+		}
+	}
+
+	void AssertStmt(out Statement/*!*/ s) {
+		Contract.Ensures(Contract.ValueAtReturn(out s) != null); IToken/*!*/ x;
+		Expression e = null; Attributes attrs = null;
+		
+		Expect(72);
+		x = t; 
+		while (IsAttribute()) {
+			Attribute(ref attrs);
+		}
+		if (StartOf(10)) {
+			Expression(out e);
+		} else if (la.kind == 34) {
+			Get();
+		} else SynErr(153);
+		Expect(14);
+		if (e == null) {
+		 s = new SkeletonStatement(new AssertStmt(x, new LiteralExpr(x, true), attrs), true, false);
+		} else {
+		 s = new AssertStmt(x, e, attrs);
+		}
+		
+	}
+
+	void AssumeStmt(out Statement/*!*/ s) {
+		Contract.Ensures(Contract.ValueAtReturn(out s) != null); IToken/*!*/ x;
+		Expression e = null; Attributes attrs = null;
+		
+		Expect(60);
+		x = t; 
+		while (IsAttribute()) {
+			Attribute(ref attrs);
+		}
+		if (StartOf(10)) {
+			Expression(out e);
+		} else if (la.kind == 34) {
+			Get();
+		} else SynErr(154);
+		if (e == null) {
+		 s = new SkeletonStatement(new AssumeStmt(x, new LiteralExpr(x, true), attrs), true, false);
+		} else {
+		 s = new AssumeStmt(x, e, attrs);
+		}
+		
+		Expect(14);
+	}
+
+	void PrintStmt(out Statement/*!*/ s) {
+		Contract.Ensures(Contract.ValueAtReturn(out s) != null); IToken/*!*/ x;  Attributes.Argument/*!*/ arg;
+		List<Attributes.Argument/*!*/> args = new List<Attributes.Argument/*!*/>();
+		
+		Expect(73);
+		x = t; 
+		AttributeArg(out arg);
+		args.Add(arg); 
+		while (la.kind == 24) {
+			Get();
+			AttributeArg(out arg);
+			args.Add(arg); 
+		}
+		Expect(14);
+		s = new PrintStmt(x, args); 
+	}
+
+	void UpdateStmt(out Statement/*!*/ s) {
+		List<Expression> lhss = new List<Expression>();
+		List<AssignmentRhs> rhss = new List<AssignmentRhs>();
+		Expression e;  AssignmentRhs r;
+		Expression lhs0;
+		IToken x;
+		Attributes attrs = null;
+		IToken suchThatAssume = null;
+		Expression suchThat = null;
+		
+		Lhs(out e);
+		x = e.tok; 
+		if (la.kind == 6 || la.kind == 14) {
+			while (la.kind == 6) {
+				Attribute(ref attrs);
+			}
+			Expect(14);
+			rhss.Add(new ExprRhs(e, attrs)); 
+		} else if (la.kind == 24 || la.kind == 57 || la.kind == 59) {
+			lhss.Add(e);  lhs0 = e; 
+			while (la.kind == 24) {
+				Get();
+				Lhs(out e);
+				lhss.Add(e); 
+			}
+			if (la.kind == 57) {
+				Get();
+				x = t; 
+				Rhs(out r, lhs0);
+				rhss.Add(r); 
+				while (la.kind == 24) {
+					Get();
+					Rhs(out r, lhs0);
+					rhss.Add(r); 
+				}
+			} else if (la.kind == 59) {
+				Get();
+				x = t; 
+				if (la.kind == 60) {
+					Get();
+					suchThatAssume = t; 
+				}
+				Expression(out suchThat);
+			} else SynErr(155);
+			Expect(14);
+		} else if (la.kind == 5) {
+			Get();
+			SemErr(t, "invalid statement (did you forget the 'label' keyword?)"); 
+		} else SynErr(156);
+		if (suchThat != null) {
+		 s = new AssignSuchThatStmt(x, lhss, suchThat, suchThatAssume);
+		} else {
+		 if (lhss.Count == 0 && rhss.Count == 0) {
+		   s = new BlockStmt(x, new List<Statement>()); // error, give empty statement
+		 } else {
+		   s = new UpdateStmt(x, lhss, rhss);
+		 }
+		}
+		
+	}
+
+	void VarDeclStatement(out Statement/*!*/ s) {
+		IToken x = null, assignTok = null;  bool isGhost = false;
+		VarDecl/*!*/ d;
+		AssignmentRhs r;  IdentifierExpr lhs0;
+		List<VarDecl> lhss = new List<VarDecl>();
+		List<AssignmentRhs> rhss = new List<AssignmentRhs>();
+		IToken suchThatAssume = null;
+		Expression suchThat = null;
+		
+		if (la.kind == 8) {
+			Get();
+			isGhost = true;  x = t; 
+		}
+		Expect(23);
+		if (!isGhost) { x = t; } 
+		LocalIdentTypeOptional(out d, isGhost);
+		lhss.Add(d); 
+		while (la.kind == 24) {
+			Get();
+			LocalIdentTypeOptional(out d, isGhost);
+			lhss.Add(d); 
+		}
+		if (la.kind == 57 || la.kind == 59) {
+			if (la.kind == 57) {
+				Get();
+				assignTok = t;
+				lhs0 = new IdentifierExpr(lhss[0].Tok, lhss[0].Name);
+				lhs0.Var = lhss[0];  lhs0.Type = lhss[0].OptionalType;  // resolve here
+				
+				Rhs(out r, lhs0);
+				rhss.Add(r); 
+				while (la.kind == 24) {
+					Get();
+					Rhs(out r, lhs0);
+					rhss.Add(r); 
+				}
+			} else {
+				Get();
+				assignTok = t; 
+				if (la.kind == 60) {
+					Get();
+					suchThatAssume = t; 
+				}
+				Expression(out suchThat);
+			}
+		}
+		Expect(14);
+		ConcreteUpdateStatement update;
+		if (suchThat != null) {
+		 var ies = new List<Expression>();
+		 foreach (var lhs in lhss) {
+		   ies.Add(new IdentifierExpr(lhs.Tok, lhs.Name));
+		 }
+		 update = new AssignSuchThatStmt(assignTok, ies, suchThat, suchThatAssume);
+		} else if (rhss.Count == 0) {
+		 update = null;
+		} else {
+		 var ies = new List<Expression>();
+		 foreach (var lhs in lhss) {
+		   ies.Add(new AutoGhostIdentifierExpr(lhs.Tok, lhs.Name));
+		 }
+		 update = new UpdateStmt(assignTok, ies, rhss);
+		}
+		s = new VarDeclStmt(x, lhss, update);
+		
+	}
+
+	void IfStmt(out Statement/*!*/ ifStmt) {
+		Contract.Ensures(Contract.ValueAtReturn(out ifStmt) != null); IToken/*!*/ x;
+		Expression guard = null;  bool guardOmitted = false;
+		BlockStmt/*!*/ thn;
+		BlockStmt/*!*/ bs;
+		Statement/*!*/ s;
+		Statement els = null;
+		IToken bodyStart, bodyEnd;
+		List<GuardedAlternative> alternatives;
+		ifStmt = dummyStmt;  // to please the compiler
+		
+		Expect(65);
+		x = t; 
+		if (la.kind == 26 || la.kind == 34) {
+			if (la.kind == 26) {
+				Guard(out guard);
+			} else {
+				Get();
+				guardOmitted = true; 
+			}
+			BlockStmt(out thn, out bodyStart, out bodyEnd);
+			if (la.kind == 66) {
+				Get();
+				if (la.kind == 65) {
+					IfStmt(out s);
+					els = s; 
+				} else if (la.kind == 6) {
+					BlockStmt(out bs, out bodyStart, out bodyEnd);
+					els = bs; 
+				} else SynErr(157);
+			}
+			if (guardOmitted) {
+			 ifStmt = new SkeletonStatement(new IfStmt(x, guard, thn, els), true, false);
+			} else {
+			 ifStmt = new IfStmt(x, guard, thn, els);
+			}
+			
+		} else if (la.kind == 6) {
+			AlternativeBlock(out alternatives);
+			ifStmt = new AlternativeStmt(x, alternatives); 
+		} else SynErr(158);
+	}
+
+	void WhileStmt(out Statement/*!*/ stmt) {
+		Contract.Ensures(Contract.ValueAtReturn(out stmt) != null); IToken/*!*/ x;
+		Expression guard = null;  bool guardOmitted = false;
+		List<MaybeFreeExpression/*!*/> invariants = new List<MaybeFreeExpression/*!*/>();
+		List<Expression/*!*/> decreases = new List<Expression/*!*/>();
+		Attributes decAttrs = null;
+		Attributes modAttrs = null;
+		List<FrameExpression/*!*/> mod = null;
+		BlockStmt/*!*/ body = null;  bool bodyOmitted = false;
+		IToken bodyStart = null, bodyEnd = null;
+		List<GuardedAlternative> alternatives;
+		stmt = dummyStmt;  // to please the compiler
+		
+		Expect(69);
+		x = t; 
+		if (la.kind == 26 || la.kind == 34) {
+			if (la.kind == 26) {
+				Guard(out guard);
+				Contract.Assume(guard == null || cce.Owner.None(guard)); 
+			} else {
+				Get();
+				guardOmitted = true; 
+			}
+			LoopSpec(out invariants, out decreases, out mod, ref decAttrs, ref modAttrs);
+			if (la.kind == 6) {
+				BlockStmt(out body, out bodyStart, out bodyEnd);
+			} else if (la.kind == 34) {
+				Get();
+				bodyOmitted = true; 
+			} else SynErr(159);
+			if (guardOmitted || bodyOmitted) {
+			 if (mod != null) {
+			   SemErr(mod[0].E.tok, "'modifies' clauses are not allowed on refining loops");
+			 }
+			 if (body == null) {
+			   body = new BlockStmt(x, new List<Statement>());
+			 }
+			 stmt = new WhileStmt(x, guard, invariants, new Specification<Expression>(decreases, decAttrs), new Specification<FrameExpression>(null, null), body);
+			 stmt = new SkeletonStatement(stmt, guardOmitted, bodyOmitted);
+			} else {
+			 // The following statement protects against crashes in case of parsing errors
+			 body = body ?? new BlockStmt(x, new List<Statement>());
+			 stmt = new WhileStmt(x, guard, invariants, new Specification<Expression>(decreases, decAttrs), new Specification<FrameExpression>(mod, modAttrs), body);
+			}
+			
+		} else if (StartOf(13)) {
+			LoopSpec(out invariants, out decreases, out mod, ref decAttrs, ref modAttrs);
+			AlternativeBlock(out alternatives);
+			stmt = new AlternativeLoopStmt(x, invariants, new Specification<Expression>(decreases, decAttrs), new Specification<FrameExpression>(mod, modAttrs), alternatives); 
+		} else SynErr(160);
+	}
+
+	void MatchStmt(out Statement/*!*/ s) {
+		Contract.Ensures(Contract.ValueAtReturn(out s) != null);
+		Token x;  Expression/*!*/ e;  MatchCaseStmt/*!*/ c;
+		List<MatchCaseStmt/*!*/> cases = new List<MatchCaseStmt/*!*/>(); 
+		Expect(71);
+		x = t; 
+		Expression(out e);
+		Expect(6);
+		while (la.kind == 67) {
+			CaseStatement(out c);
+			cases.Add(c); 
+		}
+		Expect(7);
+		s = new MatchStmt(x, e, cases); 
+	}
+
+	void ParallelStmt(out Statement/*!*/ s) {
+		Contract.Ensures(Contract.ValueAtReturn(out s) != null);
+		IToken/*!*/ x;
+		List<BoundVar/*!*/> bvars = null;
+		Attributes attrs = null;
+		Expression range = null;
+		var ens = new List<MaybeFreeExpression/*!*/>();
+		bool isFree;
+		Expression/*!*/ e;
+		BlockStmt/*!*/ block;
+		IToken bodyStart, bodyEnd;
+		
+		Expect(74);
+		x = t; 
+		Expect(26);
+		if (la.kind == 1) {
+			List<BoundVar/*!*/> bvarsX;  Attributes attrsX;  Expression rangeX; 
+			QuantifierDomain(out bvarsX, out attrsX, out rangeX);
+			bvars = bvarsX; attrs = attrsX; range = rangeX;
+			
+		}
+		if (bvars == null) { bvars = new List<BoundVar>(); }
+		if (range == null) { range = new LiteralExpr(x, true); }
+		
+		Expect(28);
+		while (la.kind == 36 || la.kind == 38) {
+			isFree = false; 
+			if (la.kind == 36) {
+				Get();
+				isFree = true; 
+			}
+			Expect(38);
+			Expression(out e);
+			Expect(14);
+			ens.Add(new MaybeFreeExpression(e, isFree)); 
+		}
+		BlockStmt(out block, out bodyStart, out bodyEnd);
+		s = new ParallelStmt(x, bvars, attrs, range, ens, block); 
+	}
+
+	void ReturnStmt(out Statement/*!*/ s) {
+		IToken returnTok = null;
+		List<AssignmentRhs> rhss = null;
+		AssignmentRhs r;
+		
+		Expect(58);
+		returnTok = t; 
+		if (StartOf(14)) {
+			Rhs(out r, null);
+			rhss = new List<AssignmentRhs>(); rhss.Add(r); 
+			while (la.kind == 24) {
+				Get();
+				Rhs(out r, null);
+				rhss.Add(r); 
+			}
+		}
+		Expect(14);
+		s = new ReturnStmt(returnTok, rhss); 
+	}
+
+	void SkeletonStmt(out Statement s) {
+		List<IToken> names = null;
+		List<Expression> exprs = null;
+		IToken tok, dotdotdot, whereTok;
+		Expression e; 
+		Expect(34);
+		dotdotdot = t; 
+		if (la.kind == 56) {
+			Get();
+			names = new List<IToken>(); exprs = new List<Expression>(); whereTok = t;
+			Ident(out tok);
+			names.Add(tok); 
+			while (la.kind == 24) {
+				Get();
+				Ident(out tok);
+				names.Add(tok); 
+			}
+			Expect(57);
+			Expression(out e);
+			exprs.Add(e); 
+			while (la.kind == 24) {
+				Get();
+				Expression(out e);
+				exprs.Add(e); 
+			}
+			if (exprs.Count != names.Count) {
+			 SemErr(whereTok, exprs.Count < names.Count ? "not enough expressions" : "too many expressions");
+			 names = null; exprs = null;
+			}
+			
+		}
+		s = new SkeletonStatement(dotdotdot, names, exprs); 
+	}
+
+	void Rhs(out AssignmentRhs r, Expression receiverForInitCall) {
+		Contract.Ensures(Contract.ValueAtReturn<AssignmentRhs>(out r) != null);
+		IToken/*!*/ x, newToken;  Expression/*!*/ e;
+		List<Expression> ee = null;
+		Type ty = null;
+		CallStmt initCall = null;
+		List<Expression> args;
+		r = dummyRhs;  // to please compiler
+		Attributes attrs = null;
+		
+		if (la.kind == 61) {
+			Get();
+			newToken = t; 
+			TypeAndToken(out x, out ty);
+			if (la.kind == 17 || la.kind == 26 || la.kind == 62) {
+				if (la.kind == 62) {
+					Get();
+					ee = new List<Expression>(); 
+					Expressions(ee);
+					Expect(63);
+					UserDefinedType tmp = theBuiltIns.ArrayType(x, ee.Count, new IntType(), true);
+					
+				} else if (la.kind == 17) {
+					Get();
+					Ident(out x);
+					Expect(26);
+					args = new List<Expression/*!*/>(); 
+					if (StartOf(10)) {
+						Expressions(args);
+					}
+					Expect(28);
+					initCall = new CallStmt(x, new List<Expression>(), receiverForInitCall, x.val, args); 
+				} else {
+					Get();
+					var udf = ty as UserDefinedType;
+					if (udf != null && 0 < udf.Path.Count && udf.TypeArgs.Count == 0) {
+					 // The parsed name had the form "A.B.Ctr", so treat "A.B" as the name of the type and "Ctr" as
+					 // the name of the constructor that's being invoked.
+					 x = udf.tok;
+					 ty = new UserDefinedType(udf.Path[0], udf.Path[udf.Path.Count-1].val, new List<Type>(), udf.Path.GetRange(0,udf.Path.Count-1));
+					} else {
+					 SemErr(t, "expected '.'");
+					 x = null;
+					}
+					args = new List<Expression/*!*/>(); 
+					if (StartOf(10)) {
+						Expressions(args);
+					}
+					Expect(28);
+					if (x != null) {
+					 initCall = new CallStmt(x, new List<Expression>(), receiverForInitCall, x.val, args);
+					}
+					
+				}
+			}
+			if (ee != null) {
+			 r = new TypeRhs(newToken, ty, ee);
+			} else {
+			 r = new TypeRhs(newToken, ty, initCall);
+			}
+			
+		} else if (la.kind == 64) {
+			Get();
+			x = t; 
+			Expression(out e);
+			r = new ExprRhs(new UnaryExpr(x, UnaryExpr.Opcode.SetChoose, e)); 
+		} else if (la.kind == 52) {
+			Get();
+			r = new HavocRhs(t); 
+		} else if (StartOf(10)) {
+			Expression(out e);
+			r = new ExprRhs(e); 
+		} else SynErr(161);
+		while (la.kind == 6) {
+			Attribute(ref attrs);
+		}
+		r.Attributes = attrs; 
+	}
+
+	void Lhs(out Expression e) {
+		e = dummyExpr;  // the assignment is to please the compiler, the dummy value to satisfy contracts in the event of a parse error
+		
+		if (la.kind == 1) {
+			DottedIdentifiersAndFunction(out e);
+			while (la.kind == 17 || la.kind == 62) {
+				Suffix(ref e);
+			}
+		} else if (StartOf(15)) {
+			ConstAtomExpression(out e);
+			Suffix(ref e);
+			while (la.kind == 17 || la.kind == 62) {
+				Suffix(ref e);
+			}
+		} else SynErr(162);
+	}
+
+	void Expressions(List<Expression/*!*/>/*!*/ args) {
+		Contract.Requires(cce.NonNullElements(args)); Expression/*!*/ e; 
+		Expression(out e);
+		args.Add(e); 
+		while (la.kind == 24) {
+			Get();
+			Expression(out e);
+			args.Add(e); 
+		}
+	}
+
+	void Guard(out Expression e) {
+		Expression/*!*/ ee;  e = null; 
+		Expect(26);
+		if (la.kind == 52) {
+			Get();
+			e = null; 
+		} else if (StartOf(10)) {
+			Expression(out ee);
+			e = ee; 
+		} else SynErr(163);
+		Expect(28);
+	}
+
+	void AlternativeBlock(out List<GuardedAlternative> alternatives) {
+		alternatives = new List<GuardedAlternative>();
+		IToken x;
+		Expression e;
+		List<Statement> body;
+		
+		Expect(6);
+		while (la.kind == 67) {
+			Get();
+			x = t; 
+			Expression(out e);
+			Expect(68);
+			body = new List<Statement>(); 
+			while (StartOf(9)) {
+				Stmt(body);
+			}
+			alternatives.Add(new GuardedAlternative(x, e, body)); 
+		}
+		Expect(7);
+	}
+
+	void LoopSpec(out List<MaybeFreeExpression/*!*/> invariants, out List<Expression/*!*/> decreases, out List<FrameExpression/*!*/> mod, ref Attributes decAttrs, ref Attributes modAttrs) {
+		FrameExpression/*!*/ fe;
+		invariants = new List<MaybeFreeExpression/*!*/>();
+		MaybeFreeExpression invariant = null;
+		decreases = new List<Expression/*!*/>();
+		mod = null;
+		
+		while (StartOf(16)) {
+			if (la.kind == 36 || la.kind == 70) {
+				Invariant(out invariant);
+				while (!(la.kind == 0 || la.kind == 14)) {SynErr(164); Get();}
+				Expect(14);
+				invariants.Add(invariant); 
+			} else if (la.kind == 39) {
+				while (!(la.kind == 0 || la.kind == 39)) {SynErr(165); Get();}
+				Get();
+				while (IsAttribute()) {
+					Attribute(ref decAttrs);
+				}
+				DecreasesList(decreases, true);
+				while (!(la.kind == 0 || la.kind == 14)) {SynErr(166); Get();}
+				Expect(14);
+			} else {
+				while (!(la.kind == 0 || la.kind == 35)) {SynErr(167); Get();}
+				Get();
+				while (IsAttribute()) {
+					Attribute(ref modAttrs);
+				}
+				mod = mod ?? new List<FrameExpression>(); 
+				if (StartOf(8)) {
+					FrameExpression(out fe);
+					mod.Add(fe); 
+					while (la.kind == 24) {
+						Get();
+						FrameExpression(out fe);
+						mod.Add(fe); 
+					}
+				}
+				while (!(la.kind == 0 || la.kind == 14)) {SynErr(168); Get();}
+				Expect(14);
+			}
+		}
+	}
+
+	void Invariant(out MaybeFreeExpression/*!*/ invariant) {
+		bool isFree = false; Expression/*!*/ e; List<string> ids = new List<string>(); invariant = null; Attributes attrs = null; 
+		while (!(la.kind == 0 || la.kind == 36 || la.kind == 70)) {SynErr(169); Get();}
+		if (la.kind == 36) {
+			Get();
+			isFree = true; 
+		}
+		Expect(70);
+		while (IsAttribute()) {
+			Attribute(ref attrs);
+		}
+		Expression(out e);
+		invariant = new MaybeFreeExpression(e, isFree, attrs); 
+	}
+
+	void CaseStatement(out MatchCaseStmt/*!*/ c) {
+		Contract.Ensures(Contract.ValueAtReturn(out c) != null);
+		IToken/*!*/ x, id;
+		List<BoundVar/*!*/> arguments = new List<BoundVar/*!*/>();
+		BoundVar/*!*/ bv;
+		List<Statement/*!*/> body = new List<Statement/*!*/>();
+		
+		Expect(67);
+		x = t; 
+		Ident(out id);
+		if (la.kind == 26) {
+			Get();
+			IdentTypeOptional(out bv);
+			arguments.Add(bv); 
+			while (la.kind == 24) {
+				Get();
+				IdentTypeOptional(out bv);
+				arguments.Add(bv); 
+			}
+			Expect(28);
+		}
+		Expect(68);
+		while (StartOf(9)) {
+			Stmt(body);
+		}
+		c = new MatchCaseStmt(x, id.val, arguments, body); 
+	}
+
+	void AttributeArg(out Attributes.Argument/*!*/ arg) {
+		Contract.Ensures(Contract.ValueAtReturn(out arg) != null); Expression/*!*/ e;  arg = dummyAttrArg; 
+		if (la.kind == 4) {
+			Get();
+			arg = new Attributes.Argument(t, t.val.Substring(1, t.val.Length-2)); 
+		} else if (StartOf(10)) {
+			Expression(out e);
+			arg = new Attributes.Argument(t, e); 
+		} else SynErr(170);
+	}
+
+	void QuantifierDomain(out List<BoundVar/*!*/> bvars, out Attributes attrs, out Expression range) {
+		bvars = new List<BoundVar/*!*/>();
+		BoundVar/*!*/ bv;
+		attrs = null;
+		range = null;
+		
+		IdentTypeOptional(out bv);
+		bvars.Add(bv); 
+		while (la.kind == 24) {
+			Get();
+			IdentTypeOptional(out bv);
+			bvars.Add(bv); 
+		}
+		while (la.kind == 6) {
+			Attribute(ref attrs);
+		}
+		if (la.kind == 22) {
+			Get();
+			Expression(out range);
+		}
+	}
+
+	void EquivExpression(out Expression/*!*/ e0) {
+		Contract.Ensures(Contract.ValueAtReturn(out e0) != null); IToken/*!*/ x;  Expression/*!*/ e1; 
+		ImpliesExpression(out e0);
+		while (la.kind == 75 || la.kind == 76) {
+			EquivOp();
+			x = t; 
+			ImpliesExpression(out e1);
+			e0 = new BinaryExpr(x, BinaryExpr.Opcode.Iff, e0, e1); 
+		}
+	}
+
+	void ImpliesExpression(out Expression/*!*/ e0) {
+		Contract.Ensures(Contract.ValueAtReturn(out e0) != null); IToken/*!*/ x;  Expression/*!*/ e1; 
+		LogicalExpression(out e0);
+		if (la.kind == 77 || la.kind == 78) {
+			ImpliesOp();
+			x = t; 
+			ImpliesExpression(out e1);
+			e0 = new BinaryExpr(x, BinaryExpr.Opcode.Imp, e0, e1); 
+		}
+	}
+
+	void EquivOp() {
+		if (la.kind == 75) {
+			Get();
+		} else if (la.kind == 76) {
+			Get();
+		} else SynErr(171);
+	}
+
+	void LogicalExpression(out Expression/*!*/ e0) {
+		Contract.Ensures(Contract.ValueAtReturn(out e0) != null); IToken/*!*/ x;  Expression/*!*/ e1; 
+		RelationalExpression(out e0);
+		if (StartOf(17)) {
+			if (la.kind == 79 || la.kind == 80) {
+				AndOp();
+				x = t; 
+				RelationalExpression(out e1);
+				e0 = new BinaryExpr(x, BinaryExpr.Opcode.And, e0, e1); 
+				while (la.kind == 79 || la.kind == 80) {
+					AndOp();
+					x = t; 
+					RelationalExpression(out e1);
+					e0 = new BinaryExpr(x, BinaryExpr.Opcode.And, e0, e1); 
+				}
+			} else {
+				OrOp();
+				x = t; 
+				RelationalExpression(out e1);
+				e0 = new BinaryExpr(x, BinaryExpr.Opcode.Or, e0, e1); 
+				while (la.kind == 81 || la.kind == 82) {
+					OrOp();
+					x = t; 
+					RelationalExpression(out e1);
+					e0 = new BinaryExpr(x, BinaryExpr.Opcode.Or, e0, e1); 
+				}
+			}
+		}
+	}
+
+	void ImpliesOp() {
+		if (la.kind == 77) {
+			Get();
+		} else if (la.kind == 78) {
+			Get();
+		} else SynErr(172);
+	}
+
+	void RelationalExpression(out Expression/*!*/ e) {
+		Contract.Ensures(Contract.ValueAtReturn(out e) != null);
+		IToken x, firstOpTok = null;  Expression e0, e1, acc = null;  BinaryExpr.Opcode op;
+		List<Expression> chain = null;
+		List<BinaryExpr.Opcode> ops = null;
+		int kind = 0;  // 0 ("uncommitted") indicates chain of ==, possibly with one !=
+		              // 1 ("ascending")   indicates chain of ==, <, <=, possibly with one !=
+		              // 2 ("descending")  indicates chain of ==, >, >=, possibly with one !=
+		              // 3 ("illegal")     indicates illegal chain
+		              // 4 ("disjoint")    indicates chain of disjoint set operators
+		bool hasSeenNeq = false;
+		
+		Term(out e0);
+		e = e0; 
+		if (StartOf(18)) {
+			RelOp(out x, out op);
+			firstOpTok = x; 
+			Term(out e1);
+			e = new BinaryExpr(x, op, e0, e1);
+			if (op == BinaryExpr.Opcode.Disjoint)
+			 acc = new BinaryExpr(x, BinaryExpr.Opcode.Add, e0, e1); // accumulate first two operands.
+			
+			while (StartOf(18)) {
+				if (chain == null) {
+				 chain = new List<Expression>();
+				 ops = new List<BinaryExpr.Opcode>();
+				 chain.Add(e0);  ops.Add(op);  chain.Add(e1);
+				 switch (op) {
+				   case BinaryExpr.Opcode.Eq:
+				     kind = 0;  break;
+				   case BinaryExpr.Opcode.Neq:
+				     kind = 0;  hasSeenNeq = true;  break;
+				   case BinaryExpr.Opcode.Lt:
+				   case BinaryExpr.Opcode.Le:
+				     kind = 1;  break;
+				   case BinaryExpr.Opcode.Gt:
+				   case BinaryExpr.Opcode.Ge:
+				     kind = 2;  break;
+				   case BinaryExpr.Opcode.Disjoint:
+				     kind = 4;  break;
+				   default:
+				     kind = 3;  break;
+				 }
+				}
+				e0 = e1;
+				
+				RelOp(out x, out op);
+				switch (op) {
+				 case BinaryExpr.Opcode.Eq:
+				   if (kind != 0 && kind != 1 && kind != 2) { SemErr(x, "chaining not allowed from the previous operator"); }
+				   break;
+				 case BinaryExpr.Opcode.Neq:
+				   if (hasSeenNeq) { SemErr(x, "a chain cannot have more than one != operator"); }
+				   if (kind != 0 && kind != 1 && kind != 2) { SemErr(x, "this operator cannot continue this chain"); }
+				   hasSeenNeq = true;  break;
+				 case BinaryExpr.Opcode.Lt:
+				 case BinaryExpr.Opcode.Le:
+				   if (kind == 0) { kind = 1; }
+				   else if (kind != 1) { SemErr(x, "this operator chain cannot continue with an ascending operator"); }
+				   break;
+				 case BinaryExpr.Opcode.Gt:
+				 case BinaryExpr.Opcode.Ge:
+				   if (kind == 0) { kind = 2; }
+				   else if (kind != 2) { SemErr(x, "this operator chain cannot continue with a descending operator"); }
+				   break;
+				 case BinaryExpr.Opcode.Disjoint:
+				   if (kind != 4) { SemErr(x, "can only chain disjoint (!!) with itself."); kind = 3; }
+				   break;
+				 default:
+				   SemErr(x, "this operator cannot be part of a chain");
+				   kind = 3;  break;
+				}
+				
+				Term(out e1);
+				ops.Add(op); chain.Add(e1);
+				if (op == BinaryExpr.Opcode.Disjoint) {
+				 e = new BinaryExpr(x, BinaryExpr.Opcode.And, e, new BinaryExpr(x, op, acc, e1));
+				 acc = new BinaryExpr(x, BinaryExpr.Opcode.Add, acc, e1); //e0 has already been added.
+				}
+				else
+				 e = new BinaryExpr(x, BinaryExpr.Opcode.And, e, new BinaryExpr(x, op, e0, e1));
+				
+			}
+		}
+		if (chain != null) {
+		 e = new ChainingExpression(firstOpTok, chain, ops, e);
+		}
+		
+	}
+
+	void AndOp() {
+		if (la.kind == 79) {
+			Get();
+		} else if (la.kind == 80) {
+			Get();
+		} else SynErr(173);
+	}
+
+	void OrOp() {
+		if (la.kind == 81) {
+			Get();
+		} else if (la.kind == 82) {
+			Get();
+		} else SynErr(174);
+	}
+
+	void Term(out Expression/*!*/ e0) {
+		Contract.Ensures(Contract.ValueAtReturn(out e0) != null); IToken/*!*/ x;  Expression/*!*/ e1;  BinaryExpr.Opcode op; 
+		Factor(out e0);
+		while (la.kind == 92 || la.kind == 93) {
+			AddOp(out x, out op);
+			Factor(out e1);
+			e0 = new BinaryExpr(x, op, e0, e1); 
+		}
+	}
+
+	void RelOp(out IToken/*!*/ x, out BinaryExpr.Opcode op) {
+		Contract.Ensures(Contract.ValueAtReturn(out x) != null);
+		x = Token.NoToken;  op = BinaryExpr.Opcode.Add/*(dummy)*/;
+		IToken y;
+		
+		switch (la.kind) {
+		case 27: {
+			Get();
+			x = t;  op = BinaryExpr.Opcode.Eq; 
+			break;
+		}
+		case 29: {
+			Get();
+			x = t;  op = BinaryExpr.Opcode.Lt; 
+			break;
+		}
+		case 30: {
+			Get();
+			x = t;  op = BinaryExpr.Opcode.Gt; 
+			break;
+		}
+		case 83: {
+			Get();
+			x = t;  op = BinaryExpr.Opcode.Le; 
+			break;
+		}
+		case 84: {
+			Get();
+			x = t;  op = BinaryExpr.Opcode.Ge; 
+			break;
+		}
+		case 85: {
+			Get();
+			x = t;  op = BinaryExpr.Opcode.Neq; 
+			break;
+		}
+		case 86: {
+			Get();
+			x = t;  op = BinaryExpr.Opcode.Disjoint; 
+			break;
+		}
+		case 87: {
+			Get();
+			x = t;  op = BinaryExpr.Opcode.In; 
+			break;
+		}
+		case 88: {
+			Get();
+			x = t;  y = Token.NoToken; 
+			if (la.kind == 87) {
+				Get();
+				y = t; 
+			}
+			if (y == Token.NoToken) {
+			 SemErr(x, "invalid RelOp");
+			} else if (y.pos != x.pos + 1) {
+			 SemErr(x, "invalid RelOp (perhaps you intended \"!in\" with no intervening whitespace?)");
+			} else {
+			 x.val = "!in";
+			 op = BinaryExpr.Opcode.NotIn;
+			}
+			
+			break;
+		}
+		case 89: {
+			Get();
+			x = t;  op = BinaryExpr.Opcode.Neq; 
+			break;
+		}
+		case 90: {
+			Get();
+			x = t;  op = BinaryExpr.Opcode.Le; 
+			break;
+		}
+		case 91: {
+			Get();
+			x = t;  op = BinaryExpr.Opcode.Ge; 
+			break;
+		}
+		default: SynErr(175); break;
+		}
+	}
+
+	void Factor(out Expression/*!*/ e0) {
+		Contract.Ensures(Contract.ValueAtReturn(out e0) != null); IToken/*!*/ x;  Expression/*!*/ e1;  BinaryExpr.Opcode op; 
+		UnaryExpression(out e0);
+		while (la.kind == 52 || la.kind == 94 || la.kind == 95) {
+			MulOp(out x, out op);
+			UnaryExpression(out e1);
+			e0 = new BinaryExpr(x, op, e0, e1); 
+		}
+	}
+
+	void AddOp(out IToken/*!*/ x, out BinaryExpr.Opcode op) {
+		Contract.Ensures(Contract.ValueAtReturn(out x) != null); x = Token.NoToken;  op=BinaryExpr.Opcode.Add/*(dummy)*/; 
+		if (la.kind == 92) {
+			Get();
+			x = t;  op = BinaryExpr.Opcode.Add; 
+		} else if (la.kind == 93) {
+			Get();
+			x = t;  op = BinaryExpr.Opcode.Sub; 
+		} else SynErr(176);
+	}
+
+	void UnaryExpression(out Expression/*!*/ e) {
+		Contract.Ensures(Contract.ValueAtReturn(out e) != null); IToken/*!*/ x;  e = dummyExpr; 
+		switch (la.kind) {
+		case 93: {
+			Get();
+			x = t; 
+			UnaryExpression(out e);
+			e = new BinaryExpr(x, BinaryExpr.Opcode.Sub, new LiteralExpr(x, 0), e); 
+			break;
+		}
+		case 88: case 96: {
+			NegOp();
+			x = t; 
+			UnaryExpression(out e);
+			e = new UnaryExpr(x, UnaryExpr.Opcode.Not, e); 
+			break;
+		}
+		case 23: case 43: case 54: case 60: case 65: case 71: case 72: case 105: case 106: case 107: case 108: {
+			EndlessExpression(out e);
+			break;
+		}
+		case 1: {
+			DottedIdentifiersAndFunction(out e);
+			while (la.kind == 17 || la.kind == 62) {
+				Suffix(ref e);
+			}
+			break;
+		}
+		case 6: case 62: {
+			DisplayExpr(out e);
+			while (la.kind == 17 || la.kind == 62) {
+				Suffix(ref e);
+			}
+			break;
+		}
+		case 44: {
+			MultiSetExpr(out e);
+			while (la.kind == 17 || la.kind == 62) {
+				Suffix(ref e);
+			}
+			break;
+		}
+		case 46: {
+			Get();
+			x = t; 
+			if (la.kind == 62) {
+				MapDisplayExpr(x, out e);
+				while (la.kind == 17 || la.kind == 62) {
+					Suffix(ref e);
+				}
+			} else if (la.kind == 1) {
+				MapComprehensionExpr(x, out e);
+			} else if (StartOf(19)) {
+				SemErr("map must be followed by literal in brackets or comprehension."); 
+			} else SynErr(177);
+			break;
+		}
+		case 2: case 22: case 26: case 97: case 98: case 99: case 100: case 101: case 102: {
+			ConstAtomExpression(out e);
+			while (la.kind == 17 || la.kind == 62) {
+				Suffix(ref e);
+			}
+			break;
+		}
+		default: SynErr(178); break;
+		}
+	}
+
+	void MulOp(out IToken/*!*/ x, out BinaryExpr.Opcode op) {
+		Contract.Ensures(Contract.ValueAtReturn(out x) != null); x = Token.NoToken;  op = BinaryExpr.Opcode.Add/*(dummy)*/; 
+		if (la.kind == 52) {
+			Get();
+			x = t;  op = BinaryExpr.Opcode.Mul; 
+		} else if (la.kind == 94) {
+			Get();
+			x = t;  op = BinaryExpr.Opcode.Div; 
+		} else if (la.kind == 95) {
+			Get();
+			x = t;  op = BinaryExpr.Opcode.Mod; 
+		} else SynErr(179);
+	}
+
+	void NegOp() {
+		if (la.kind == 88) {
+			Get();
+		} else if (la.kind == 96) {
+			Get();
+		} else SynErr(180);
+	}
+
+	void EndlessExpression(out Expression e) {
+		IToken/*!*/ x;
+		Expression e0, e1;
+		e = dummyExpr;
+		
+		switch (la.kind) {
+		case 65: {
+			Get();
+			x = t; 
+			Expression(out e);
+			Expect(103);
+			Expression(out e0);
+			Expect(66);
+			Expression(out e1);
+			e = new ITEExpr(x, e, e0, e1); 
+			break;
+		}
+		case 71: {
+			MatchExpression(out e);
+			break;
+		}
+		case 105: case 106: case 107: case 108: {
+			QuantifierGuts(out e);
+			break;
+		}
+		case 43: {
+			ComprehensionExpr(out e);
+			break;
+		}
+		case 72: {
+			Get();
+			x = t; 
+			Expression(out e0);
+			Expect(14);
+			Expression(out e1);
+			e = new AssertExpr(x, e0, e1); 
+			break;
+		}
+		case 60: {
+			Get();
+			x = t; 
+			Expression(out e0);
+			Expect(14);
+			Expression(out e1);
+			e = new AssumeExpr(x, e0, e1); 
+			break;
+		}
+		case 23: {
+			LetExpr(out e);
+			break;
+		}
+		case 54: {
+			NamedExpr(out e);
+			break;
+		}
+		default: SynErr(181); break;
+		}
+	}
+
+	void DottedIdentifiersAndFunction(out Expression e) {
+		IToken id;  IToken openParen = null;
+		List<Expression> args = null;
+		List<IToken> idents = new List<IToken>();
+		
+		Ident(out id);
+		idents.Add(id); 
+		while (la.kind == 17) {
+			Get();
+			Ident(out id);
+			idents.Add(id); 
+		}
+		if (la.kind == 26) {
+			Get();
+			openParen = t;  args = new List<Expression>(); 
+			if (StartOf(10)) {
+				Expressions(args);
+			}
+			Expect(28);
+		}
+		e = new IdentifierSequence(idents, openParen, args); 
+	}
+
+	void Suffix(ref Expression/*!*/ e) {
+		Contract.Requires(e != null); Contract.Ensures(e!=null); IToken/*!*/ id, x;  List<Expression/*!*/>/*!*/ args;
+		Expression e0 = null;  Expression e1 = null;  Expression/*!*/ ee;  bool anyDots = false;
+		List<Expression> multipleIndices = null;
+		bool func = false;
+		
+		if (la.kind == 17) {
+			Get();
+			Ident(out id);
+			if (la.kind == 26) {
+				Get();
+				IToken openParen = t;  args = new List<Expression/*!*/>();  func = true; 
+				if (StartOf(10)) {
+					Expressions(args);
+				}
+				Expect(28);
+				e = new FunctionCallExpr(id, id.val, e, openParen, args); 
+			}
+			if (!func) { e = new ExprDotName(id, e, id.val); } 
+		} else if (la.kind == 62) {
+			Get();
+			x = t; 
+			if (StartOf(10)) {
+				Expression(out ee);
+				e0 = ee; 
+				if (la.kind == 104) {
+					Get();
+					anyDots = true; 
+					if (StartOf(10)) {
+						Expression(out ee);
+						e1 = ee; 
+					}
+				} else if (la.kind == 57) {
+					Get();
+					Expression(out ee);
+					e1 = ee; 
+				} else if (la.kind == 24 || la.kind == 63) {
+					while (la.kind == 24) {
+						Get();
+						Expression(out ee);
+						if (multipleIndices == null) {
+						 multipleIndices = new List<Expression>();
+						 multipleIndices.Add(e0);
+						}
+						multipleIndices.Add(ee);
+						
+					}
+				} else SynErr(182);
+			} else if (la.kind == 104) {
+				Get();
+				anyDots = true; 
+				if (StartOf(10)) {
+					Expression(out ee);
+					e1 = ee; 
+				}
+			} else SynErr(183);
+			if (multipleIndices != null) {
+			 e = new MultiSelectExpr(x, e, multipleIndices);
+			 // make sure an array class with this dimensionality exists
+			 UserDefinedType tmp = theBuiltIns.ArrayType(x, multipleIndices.Count, new IntType(), true);
+			} else {
+			 if (!anyDots && e0 == null) {
+			   /* a parsing error occurred */
+			   e0 = dummyExpr;
+			 }
+			 Contract.Assert(anyDots || e0 != null);
+			 if (anyDots) {
+			   //Contract.Assert(e0 != null || e1 != null);
+			   e = new SeqSelectExpr(x, false, e, e0, e1);
+			 } else if (e1 == null) {
+			   Contract.Assert(e0 != null);
+			   e = new SeqSelectExpr(x, true, e, e0, null);
+			 } else {
+			   Contract.Assert(e0 != null);
+			   e = new SeqUpdateExpr(x, e, e0, e1);
+			 }
+			}
+			
+			Expect(63);
+		} else SynErr(184);
+	}
+
+	void DisplayExpr(out Expression e) {
+		Contract.Ensures(Contract.ValueAtReturn(out e) != null);
+		IToken/*!*/ x = null;  List<Expression/*!*/>/*!*/ elements;
+		e = dummyExpr;
+		
+		if (la.kind == 6) {
+			Get();
+			x = t;  elements = new List<Expression/*!*/>(); 
+			if (StartOf(10)) {
+				Expressions(elements);
+			}
+			e = new SetDisplayExpr(x, elements);
+			Expect(7);
+		} else if (la.kind == 62) {
+			Get();
+			x = t;  elements = new List<Expression/*!*/>(); 
+			if (StartOf(10)) {
+				Expressions(elements);
+			}
+			e = new SeqDisplayExpr(x, elements); 
+			Expect(63);
+		} else SynErr(185);
+	}
+
+	void MultiSetExpr(out Expression e) {
+		Contract.Ensures(Contract.ValueAtReturn(out e) != null);
+		IToken/*!*/ x = null;  List<Expression/*!*/>/*!*/ elements;
+		e = dummyExpr;
+		
+		Expect(44);
+		x = t; 
+		if (la.kind == 6) {
+			Get();
+			elements = new List<Expression/*!*/>(); 
+			if (StartOf(10)) {
+				Expressions(elements);
+			}
+			e = new MultiSetDisplayExpr(x, elements);
+			Expect(7);
+		} else if (la.kind == 26) {
+			Get();
+			x = t;  elements = new List<Expression/*!*/>(); 
+			Expression(out e);
+			e = new MultiSetFormingExpr(x, e); 
+			Expect(28);
+		} else if (StartOf(20)) {
+			SemErr("multiset must be followed by multiset literal or expression to coerce in parentheses."); 
+		} else SynErr(186);
+	}
+
+	void MapDisplayExpr(IToken/*!*/ mapToken, out Expression e) {
+		Contract.Ensures(Contract.ValueAtReturn(out e) != null);
+		List<ExpressionPair/*!*/>/*!*/ elements= new List<ExpressionPair/*!*/>() ;
+		e = dummyExpr;
+		
+		Expect(62);
+		if (StartOf(10)) {
+			MapLiteralExpressions(out elements);
+		}
+		e = new MapDisplayExpr(mapToken, elements);
+		Expect(63);
+	}
+
+	void MapComprehensionExpr(IToken/*!*/ mapToken, out Expression e) {
+		Contract.Ensures(Contract.ValueAtReturn(out e) != null);
+		BoundVar/*!*/ bv;
+		List<BoundVar/*!*/> bvars = new List<BoundVar/*!*/>();
+		Expression range = null;
+		Expression body;
+		
+		IdentTypeOptional(out bv);
+		bvars.Add(bv); 
+		if (la.kind == 22) {
+			Get();
+			Expression(out range);
+		}
+		QSep();
+		Expression(out body);
+		e = new MapComprehension(mapToken, bvars, range ?? new LiteralExpr(mapToken, true), body);
+		
+	}
+
+	void ConstAtomExpression(out Expression/*!*/ e) {
+		Contract.Ensures(Contract.ValueAtReturn(out e) != null);
+		IToken/*!*/ x;  BigInteger n;
+		e = dummyExpr;
+		
+		switch (la.kind) {
+		case 97: {
+			Get();
+			e = new LiteralExpr(t, false); 
+			break;
+		}
+		case 98: {
+			Get();
+			e = new LiteralExpr(t, true); 
+			break;
+		}
+		case 99: {
+			Get();
+			e = new LiteralExpr(t); 
+			break;
+		}
+		case 2: {
+			Nat(out n);
+			e = new LiteralExpr(t, n); 
+			break;
+		}
+		case 100: {
+			Get();
+			e = new ThisExpr(t); 
+			break;
+		}
+		case 101: {
+			Get();
+			x = t; 
+			Expect(26);
+			Expression(out e);
+			Expect(28);
+			e = new FreshExpr(x, e); 
+			break;
+		}
+		case 102: {
+			Get();
+			x = t; 
+			Expect(26);
+			Expression(out e);
+			Expect(28);
+			e = new OldExpr(x, e); 
+			break;
+		}
+		case 22: {
+			Get();
+			x = t; 
+			Expression(out e);
+			e = new UnaryExpr(x, UnaryExpr.Opcode.SeqLength, e); 
+			Expect(22);
+			break;
+		}
+		case 26: {
+			Get();
+			x = t; 
+			Expression(out e);
+			e = new ParensExpression(x, e); 
+			Expect(28);
+			break;
+		}
+		default: SynErr(187); break;
+		}
+	}
+
+	void Nat(out BigInteger n) {
+		Expect(2);
+		try {
+		 n = BigInteger.Parse(t.val);
+		} catch (System.FormatException) {
+		 SemErr("incorrectly formatted number");
+		 n = BigInteger.Zero;
+		}
+		
+	}
+
+	void MapLiteralExpressions(out List<ExpressionPair> elements) {
+		Expression/*!*/ d, r;
+		elements = new List<ExpressionPair/*!*/>(); 
+		Expression(out d);
+		Expect(57);
+		Expression(out r);
+		elements.Add(new ExpressionPair(d,r)); 
+		while (la.kind == 24) {
+			Get();
+			Expression(out d);
+			Expect(57);
+			Expression(out r);
+			elements.Add(new ExpressionPair(d,r)); 
+		}
+	}
+
+	void QSep() {
+		if (la.kind == 109) {
+			Get();
+		} else if (la.kind == 110) {
+			Get();
+		} else SynErr(188);
+	}
+
+	void MatchExpression(out Expression/*!*/ e) {
+		Contract.Ensures(Contract.ValueAtReturn(out e) != null); IToken/*!*/ x;  MatchCaseExpr/*!*/ c;
+		List<MatchCaseExpr/*!*/> cases = new List<MatchCaseExpr/*!*/>();
+		
+		Expect(71);
+		x = t; 
+		Expression(out e);
+		while (la.kind == 67) {
+			CaseExpression(out c);
+			cases.Add(c); 
+		}
+		e = new MatchExpr(x, e, cases); 
+	}
+
+	void QuantifierGuts(out Expression/*!*/ q) {
+		Contract.Ensures(Contract.ValueAtReturn(out q) != null); IToken/*!*/ x = Token.NoToken;
+		bool univ = false;
+		List<BoundVar/*!*/> bvars;
+		Attributes attrs;
+		Expression range;
+		Expression/*!*/ body;
+		
+		if (la.kind == 105 || la.kind == 106) {
+			Forall();
+			x = t;  univ = true; 
+		} else if (la.kind == 107 || la.kind == 108) {
+			Exists();
+			x = t; 
+		} else SynErr(189);
+		QuantifierDomain(out bvars, out attrs, out range);
+		QSep();
+		Expression(out body);
+		if (univ) {
+		 q = new ForallExpr(x, bvars, range, body, attrs);
+		} else {
+		 q = new ExistsExpr(x, bvars, range, body, attrs);
+		}
+		
+	}
+
+	void ComprehensionExpr(out Expression/*!*/ q) {
+		Contract.Ensures(Contract.ValueAtReturn(out q) != null);
+		IToken/*!*/ x = Token.NoToken;
+		BoundVar/*!*/ bv;
+		List<BoundVar/*!*/> bvars = new List<BoundVar/*!*/>();
+		Expression/*!*/ range;
+		Expression body = null;
+		
+		Expect(43);
+		x = t; 
+		IdentTypeOptional(out bv);
+		bvars.Add(bv); 
+		while (la.kind == 24) {
+			Get();
+			IdentTypeOptional(out bv);
+			bvars.Add(bv); 
+		}
+		Expect(22);
+		Expression(out range);
+		if (la.kind == 109 || la.kind == 110) {
+			QSep();
+			Expression(out body);
+		}
+		if (body == null && bvars.Count != 1) { SemErr(t, "a set comprehension with more than one bound variable must have a term expression"); }
+		q = new SetComprehension(x, bvars, range, body);
+		
+	}
+
+	void LetExpr(out Expression e) {
+		IToken/*!*/ x;
+		e = dummyExpr;
+		BoundVar d;
+		List<BoundVar> letVars;  List<Expression> letRHSs;
+		
+		Expect(23);
+		x = t;
+		letVars = new List<BoundVar>();
+		letRHSs = new List<Expression>(); 
+		IdentTypeOptional(out d);
+		letVars.Add(d); 
+		while (la.kind == 24) {
+			Get();
+			IdentTypeOptional(out d);
+			letVars.Add(d); 
+		}
+		Expect(57);
+		Expression(out e);
+		letRHSs.Add(e); 
+		while (la.kind == 24) {
+			Get();
+			Expression(out e);
+			letRHSs.Add(e); 
+		}
+		Expect(14);
+		Expression(out e);
+		e = new LetExpr(x, letVars, letRHSs, e); 
+	}
+
+	void NamedExpr(out Expression e) {
+		IToken/*!*/ x, d;
+		e = dummyExpr;
+		Expression expr;
+		
+		Expect(54);
+		x = t; 
+		NoUSIdent(out d);
+		Expect(5);
+		Expression(out e);
+		expr = e;
+		e = new NamedExpr(x, d.val, expr); 
+	}
+
+	void CaseExpression(out MatchCaseExpr/*!*/ c) {
+		Contract.Ensures(Contract.ValueAtReturn(out c) != null); IToken/*!*/ x, id;
+		List<BoundVar/*!*/> arguments = new List<BoundVar/*!*/>();
+		BoundVar/*!*/ bv;
+		Expression/*!*/ body;
+		
+		Expect(67);
+		x = t; 
+		Ident(out id);
+		if (la.kind == 26) {
+			Get();
+			IdentTypeOptional(out bv);
+			arguments.Add(bv); 
+			while (la.kind == 24) {
+				Get();
+				IdentTypeOptional(out bv);
+				arguments.Add(bv); 
+			}
+			Expect(28);
+		}
+		Expect(68);
+		Expression(out body);
+		c = new MatchCaseExpr(x, id.val, arguments, body); 
+	}
+
+	void Forall() {
+		if (la.kind == 105) {
+			Get();
+		} else if (la.kind == 106) {
+			Get();
+		} else SynErr(190);
+	}
+
+	void Exists() {
+		if (la.kind == 107) {
+			Get();
+		} else if (la.kind == 108) {
+			Get();
+		} else SynErr(191);
+	}
+
+	void AttributeBody(ref Attributes attrs) {
+		string aName;
+		List<Attributes.Argument/*!*/> aArgs = new List<Attributes.Argument/*!*/>();
+		Attributes.Argument/*!*/ aArg;
+		
+		Expect(5);
+		Expect(1);
+		aName = t.val; 
+		if (StartOf(21)) {
+			AttributeArg(out aArg);
+			aArgs.Add(aArg); 
+			while (la.kind == 24) {
+				Get();
+				AttributeArg(out aArg);
+				aArgs.Add(aArg); 
+			}
+		}
+		attrs = new Attributes(aName, aArgs, attrs); 
+	}
+
+
+
+	public void Parse() {
+		la = new Token();
+		la.val = "";
+		Get();
+		Dafny();
+		Expect(0);
+
+		Expect(0);
+	}
+
+	static readonly bool[,]/*!*/ set = {
+		{T,T,T,x, x,x,T,x, T,x,x,x, x,x,T,x, x,x,T,x, T,T,T,T, x,x,T,x, x,x,x,T, T,x,T,T, T,T,T,T, x,x,x,x, x,x,x,x, x,x,x,x, x,x,T,T, x,x,T,x, T,x,x,x, x,T,x,x, x,T,T,T, T,T,T,x, x,x,x,x, x,x,x,x, x,x,x,x, x,x,x,x, x,x,x,x, x,T,T,T, T,T,T,x, x,x,x,x, x,x,x,x, x},
+		{x,x,x,x, x,x,x,x, T,T,x,T, x,x,x,x, x,x,T,T, T,T,x,T, x,T,x,x, x,x,x,T, T,x,x,x, x,x,x,x, x,x,x,x, x,x,x,x, T,T,T,x, x,x,x,x, x,x,x,x, x,x,x,x, x,x,x,x, x,x,x,x, x,x,x,x, x,x,x,x, x,x,x,x, x,x,x,x, x,x,x,x, x,x,x,x, x,x,x,x, x,x,x,x, x,x,x,x, x,x,x,x, x},
+		{x,x,x,x, x,x,x,x, T,x,x,x, x,x,x,x, x,x,x,T, x,x,x,T, x,x,x,x, x,x,x,T, T,x,x,x, x,x,x,x, x,x,x,x, x,x,x,x, T,T,T,x, x,x,x,x, x,x,x,x, x,x,x,x, x,x,x,x, x,x,x,x, x,x,x,x, x,x,x,x, x,x,x,x, x,x,x,x, x,x,x,x, x,x,x,x, x,x,x,x, x,x,x,x, x,x,x,x, x,x,x,x, x},
+		{T,x,x,x, x,x,T,T, T,T,x,T, x,x,x,x, x,x,T,T, T,T,x,T, x,T,T,x, x,T,x,T, T,x,x,x, x,T,T,T, x,x,x,x, x,x,x,x, T,T,T,T, x,x,x,x, x,x,x,x, x,x,x,x, x,x,x,x, x,x,x,x, x,x,x,x, x,x,x,x, x,x,x,x, x,x,x,x, x,x,x,x, x,x,x,x, x,x,x,x, x,x,x,x, x,x,x,x, x,x,x,x, x},
+		{x,x,x,x, x,x,x,x, x,x,x,x, x,x,x,x, x,x,x,x, x,x,x,x, x,x,x,x, x,x,x,x, x,x,x,x, x,T,T,T, x,x,x,x, x,x,x,x, x,x,x,T, x,x,x,x, x,x,x,x, x,x,x,x, x,x,x,x, x,x,x,x, x,x,x,x, x,x,x,x, x,x,x,x, x,x,x,x, x,x,x,x, x,x,x,x, x,x,x,x, x,x,x,x, x,x,x,x, x,x,x,x, x},
+		{x,x,x,x, x,x,x,x, x,x,x,x, x,x,x,x, x,x,x,x, x,x,x,x, x,x,x,x, x,x,x,x, x,x,x,T, T,T,T,T, x,x,x,x, x,x,x,x, x,x,x,x, x,x,x,x, x,x,x,x, x,x,x,x, x,x,x,x, x,x,x,x, x,x,x,x, x,x,x,x, x,x,x,x, x,x,x,x, x,x,x,x, x,x,x,x, x,x,x,x, x,x,x,x, x,x,x,x, x,x,x,x, x},
+		{x,T,x,T, x,x,x,x, T,x,x,x, x,x,x,x, x,x,x,x, x,x,x,x, x,x,x,x, x,x,x,x, x,x,x,x, x,x,x,x, T,T,T,T, T,T,T,T, x,x,x,x, x,x,x,x, x,x,x,x, x,x,x,x, x,x,x,x, x,x,x,x, x,x,x,x, x,x,x,x, x,x,x,x, x,x,x,x, x,x,x,x, x,x,x,x, x,x,x,x, x,x,x,x, x,x,x,x, x,x,x,x, x},
+		{T,x,x,x, x,x,x,x, x,x,x,x, x,x,x,x, x,x,x,x, x,x,x,x, x,x,x,x, x,x,x,x, x,x,x,T, T,T,T,T, x,x,x,x, x,x,x,x, x,x,x,x, x,x,x,x, x,x,x,x, x,x,x,x, x,x,x,x, x,x,x,x, x,x,x,x, x,x,x,x, x,x,x,x, x,x,x,x, x,x,x,x, x,x,x,x, x,x,x,x, x,x,x,x, x,x,x,x, x,x,x,x, x},
+		{x,T,T,x, x,x,T,x, x,x,x,x, x,x,x,x, x,x,x,x, x,x,T,T, x,x,T,x, x,x,x,x, x,x,x,x, x,x,x,x, x,x,x,T, T,x,T,x, x,x,x,x, x,T,T,x, x,x,x,x, T,x,T,x, x,T,x,x, x,x,x,T, T,x,x,x, x,x,x,x, x,x,x,x, x,x,x,x, T,x,x,x, x,T,x,x, T,T,T,T, T,T,T,x, x,T,T,T, T,x,x,x, x},
+		{x,T,T,x, x,x,T,x, T,x,x,x, x,x,x,x, x,x,x,x, x,x,T,T, x,x,T,x, x,x,x,x, x,x,T,x, x,x,x,x, x,x,x,x, x,x,x,x, x,x,x,x, x,x,T,T, x,x,T,x, T,x,x,x, x,T,x,x, x,T,x,T, T,T,T,x, x,x,x,x, x,x,x,x, x,x,x,x, x,x,x,x, x,x,x,x, x,T,T,T, T,T,T,x, x,x,x,x, x,x,x,x, x},
+		{x,T,T,x, x,x,T,x, x,x,x,x, x,x,x,x, x,x,x,x, x,x,T,T, x,x,T,x, x,x,x,x, x,x,x,x, x,x,x,x, x,x,x,T, T,x,T,x, x,x,x,x, x,x,T,x, x,x,x,x, T,x,T,x, x,T,x,x, x,x,x,T, T,x,x,x, x,x,x,x, x,x,x,x, x,x,x,x, T,x,x,x, x,T,x,x, T,T,T,T, T,T,T,x, x,T,T,T, T,x,x,x, x},
+		{x,T,T,x, x,x,T,x, x,x,x,x, x,x,x,x, x,x,x,x, x,x,T,T, x,x,T,x, x,x,x,x, x,x,x,x, x,x,x,x, x,x,x,T, T,x,T,x, x,x,x,x, T,T,T,x, x,x,x,x, T,x,T,x, x,T,x,x, x,x,x,T, T,x,x,x, x,x,x,x, x,x,x,x, x,x,x,x, T,x,x,x, x,T,x,x, T,T,T,T, T,T,T,x, x,T,T,T, T,x,x,x, x},
+		{T,T,T,x, x,x,T,x, T,x,x,x, x,x,x,x, x,x,x,x, x,x,T,T, x,x,T,x, x,x,x,x, x,x,T,x, x,x,x,x, x,x,x,x, x,x,x,x, x,x,x,x, x,x,T,T, x,x,T,x, T,x,x,x, x,T,x,x, x,T,x,T, T,T,T,x, x,x,x,x, x,x,x,x, x,x,x,x, x,x,x,x, x,x,x,x, x,T,T,T, T,T,T,x, x,x,x,x, x,x,x,x, x},
+		{x,x,x,x, x,x,T,x, x,x,x,x, x,x,x,x, x,x,x,x, x,x,x,x, x,x,x,x, x,x,x,x, x,x,x,T, T,x,x,T, x,x,x,x, x,x,x,x, x,x,x,x, x,x,x,x, x,x,x,x, x,x,x,x, x,x,x,x, x,x,T,x, x,x,x,x, x,x,x,x, x,x,x,x, x,x,x,x, x,x,x,x, x,x,x,x, x,x,x,x, x,x,x,x, x,x,x,x, x,x,x,x, x},
+		{x,T,T,x, x,x,T,x, x,x,x,x, x,x,x,x, x,x,x,x, x,x,T,T, x,x,T,x, x,x,x,x, x,x,x,x, x,x,x,x, x,x,x,T, T,x,T,x, x,x,x,x, T,x,T,x, x,x,x,x, T,T,T,x, T,T,x,x, x,x,x,T, T,x,x,x, x,x,x,x, x,x,x,x, x,x,x,x, T,x,x,x, x,T,x,x, T,T,T,T, T,T,T,x, x,T,T,T, T,x,x,x, x},
+		{x,x,T,x, x,x,x,x, x,x,x,x, x,x,x,x, x,x,x,x, x,x,T,x, x,x,T,x, x,x,x,x, x,x,x,x, x,x,x,x, x,x,x,x, x,x,x,x, x,x,x,x, x,x,x,x, x,x,x,x, x,x,x,x, x,x,x,x, x,x,x,x, x,x,x,x, x,x,x,x, x,x,x,x, x,x,x,x, x,x,x,x, x,x,x,x, x,T,T,T, T,T,T,x, x,x,x,x, x,x,x,x, x},
+		{x,x,x,x, x,x,x,x, x,x,x,x, x,x,x,x, x,x,x,x, x,x,x,x, x,x,x,x, x,x,x,x, x,x,x,T, T,x,x,T, x,x,x,x, x,x,x,x, x,x,x,x, x,x,x,x, x,x,x,x, x,x,x,x, x,x,x,x, x,x,T,x, x,x,x,x, x,x,x,x, x,x,x,x, x,x,x,x, x,x,x,x, x,x,x,x, x,x,x,x, x,x,x,x, x,x,x,x, x,x,x,x, x},
+		{x,x,x,x, x,x,x,x, x,x,x,x, x,x,x,x, x,x,x,x, x,x,x,x, x,x,x,x, x,x,x,x, x,x,x,x, x,x,x,x, x,x,x,x, x,x,x,x, x,x,x,x, x,x,x,x, x,x,x,x, x,x,x,x, x,x,x,x, x,x,x,x, x,x,x,x, x,x,x,T, T,T,T,x, x,x,x,x, x,x,x,x, x,x,x,x, x,x,x,x, x,x,x,x, x,x,x,x, x,x,x,x, x},
+		{x,x,x,x, x,x,x,x, x,x,x,x, x,x,x,x, x,x,x,x, x,x,x,x, x,x,x,T, x,T,T,x, x,x,x,x, x,x,x,x, x,x,x,x, x,x,x,x, x,x,x,x, x,x,x,x, x,x,x,x, x,x,x,x, x,x,x,x, x,x,x,x, x,x,x,x, x,x,x,x, x,x,x,T, T,T,T,T, T,T,T,T, x,x,x,x, x,x,x,x, x,x,x,x, x,x,x,x, x,x,x,x, x},
+		{x,x,x,x, x,x,T,T, x,x,x,x, x,x,T,x, x,x,x,x, x,x,T,x, T,x,x,T, T,T,T,x, x,x,x,x, x,x,x,x, x,x,x,x, x,x,x,x, x,x,x,x, T,T,x,x, x,T,x,x, x,x,x,T, x,x,T,T, T,x,x,x, x,x,x,T, T,T,T,T, T,T,T,T, T,T,T,T, T,T,T,T, T,T,T,T, x,x,x,x, x,x,x,T, T,x,x,x, x,T,T,x, x},
+		{x,x,x,x, x,x,T,T, x,x,x,x, x,x,T,x, x,T,x,x, x,x,T,x, T,x,x,T, T,T,T,x, x,x,x,x, x,x,x,x, x,x,x,x, x,x,x,x, x,x,x,x, T,T,x,x, x,T,x,x, x,x,T,T, x,x,T,T, T,x,x,x, x,x,x,T, T,T,T,T, T,T,T,T, T,T,T,T, T,T,T,T, T,T,T,T, x,x,x,x, x,x,x,T, T,x,x,x, x,T,T,x, x},
+		{x,T,T,x, T,x,T,x, x,x,x,x, x,x,x,x, x,x,x,x, x,x,T,T, x,x,T,x, x,x,x,x, x,x,x,x, x,x,x,x, x,x,x,T, T,x,T,x, x,x,x,x, x,x,T,x, x,x,x,x, T,x,T,x, x,T,x,x, x,x,x,T, T,x,x,x, x,x,x,x, x,x,x,x, x,x,x,x, T,x,x,x, x,T,x,x, T,T,T,T, T,T,T,x, x,T,T,T, T,x,x,x, x}
+
+	};
+} // end Parser
+
+
+public class Errors {
+	public int count = 0;                                    // number of errors detected
+	public System.IO.TextWriter/*!*/ errorStream = Console.Out;   // error messages go to this stream
+	public string errMsgFormat = "{0}({1},{2}): error: {3}"; // 0=filename, 1=line, 2=column, 3=text
+	public string warningMsgFormat = "{0}({1},{2}): warning: {3}"; // 0=filename, 1=line, 2=column, 3=text
+
+	public void SynErr(string filename, int line, int col, int n) {
+		SynErr(filename, line, col, GetSyntaxErrorString(n));
+	}
+
+	public virtual void SynErr(string filename, int line, int col, string/*!*/ msg) {
+		Contract.Requires(msg != null);
+		errorStream.WriteLine(errMsgFormat, filename, line, col, msg);
+		count++;
+	}
+
+	string GetSyntaxErrorString(int n) {
+		string s;
+		switch (n) {
+			case 0: s = "EOF expected"; break;
+			case 1: s = "ident expected"; break;
+			case 2: s = "digits expected"; break;
+			case 3: s = "arrayToken expected"; break;
+			case 4: s = "string expected"; break;
+			case 5: s = "colon expected"; break;
+			case 6: s = "lbrace expected"; break;
+			case 7: s = "rbrace expected"; break;
+			case 8: s = "\"ghost\" expected"; break;
+			case 9: s = "\"module\" expected"; break;
+			case 10: s = "\"refines\" expected"; break;
+			case 11: s = "\"import\" expected"; break;
+			case 12: s = "\"opened\" expected"; break;
+			case 13: s = "\"=\" expected"; break;
+			case 14: s = "\";\" expected"; break;
+			case 15: s = "\"as\" expected"; break;
+			case 16: s = "\"default\" expected"; break;
+			case 17: s = "\".\" expected"; break;
+			case 18: s = "\"class\" expected"; break;
+			case 19: s = "\"static\" expected"; break;
+			case 20: s = "\"datatype\" expected"; break;
+			case 21: s = "\"codatatype\" expected"; break;
+			case 22: s = "\"|\" expected"; break;
+			case 23: s = "\"var\" expected"; break;
+			case 24: s = "\",\" expected"; break;
+			case 25: s = "\"type\" expected"; break;
+			case 26: s = "\"(\" expected"; break;
+			case 27: s = "\"==\" expected"; break;
+			case 28: s = "\")\" expected"; break;
+			case 29: s = "\"<\" expected"; break;
+			case 30: s = "\">\" expected"; break;
+			case 31: s = "\"method\" expected"; break;
+			case 32: s = "\"constructor\" expected"; break;
+			case 33: s = "\"returns\" expected"; break;
+			case 34: s = "\"...\" expected"; break;
+			case 35: s = "\"modifies\" expected"; break;
+			case 36: s = "\"free\" expected"; break;
+			case 37: s = "\"requires\" expected"; break;
+			case 38: s = "\"ensures\" expected"; break;
+			case 39: s = "\"decreases\" expected"; break;
+			case 40: s = "\"bool\" expected"; break;
+			case 41: s = "\"nat\" expected"; break;
+			case 42: s = "\"int\" expected"; break;
+			case 43: s = "\"set\" expected"; break;
+			case 44: s = "\"multiset\" expected"; break;
+			case 45: s = "\"seq\" expected"; break;
+			case 46: s = "\"map\" expected"; break;
+			case 47: s = "\"object\" expected"; break;
+			case 48: s = "\"function\" expected"; break;
+			case 49: s = "\"predicate\" expected"; break;
+			case 50: s = "\"copredicate\" expected"; break;
+			case 51: s = "\"reads\" expected"; break;
+			case 52: s = "\"*\" expected"; break;
+			case 53: s = "\"`\" expected"; break;
+			case 54: s = "\"label\" expected"; break;
+			case 55: s = "\"break\" expected"; break;
+			case 56: s = "\"where\" expected"; break;
+			case 57: s = "\":=\" expected"; break;
+			case 58: s = "\"return\" expected"; break;
+			case 59: s = "\":|\" expected"; break;
+			case 60: s = "\"assume\" expected"; break;
+			case 61: s = "\"new\" expected"; break;
+			case 62: s = "\"[\" expected"; break;
+			case 63: s = "\"]\" expected"; break;
+			case 64: s = "\"choose\" expected"; break;
+			case 65: s = "\"if\" expected"; break;
+			case 66: s = "\"else\" expected"; break;
+			case 67: s = "\"case\" expected"; break;
+			case 68: s = "\"=>\" expected"; break;
+			case 69: s = "\"while\" expected"; break;
+			case 70: s = "\"invariant\" expected"; break;
+			case 71: s = "\"match\" expected"; break;
+			case 72: s = "\"assert\" expected"; break;
+			case 73: s = "\"print\" expected"; break;
+			case 74: s = "\"parallel\" expected"; break;
+			case 75: s = "\"<==>\" expected"; break;
+			case 76: s = "\"\\u21d4\" expected"; break;
+			case 77: s = "\"==>\" expected"; break;
+			case 78: s = "\"\\u21d2\" expected"; break;
+			case 79: s = "\"&&\" expected"; break;
+			case 80: s = "\"\\u2227\" expected"; break;
+			case 81: s = "\"||\" expected"; break;
+			case 82: s = "\"\\u2228\" expected"; break;
+			case 83: s = "\"<=\" expected"; break;
+			case 84: s = "\">=\" expected"; break;
+			case 85: s = "\"!=\" expected"; break;
+			case 86: s = "\"!!\" expected"; break;
+			case 87: s = "\"in\" expected"; break;
+			case 88: s = "\"!\" expected"; break;
+			case 89: s = "\"\\u2260\" expected"; break;
+			case 90: s = "\"\\u2264\" expected"; break;
+			case 91: s = "\"\\u2265\" expected"; break;
+			case 92: s = "\"+\" expected"; break;
+			case 93: s = "\"-\" expected"; break;
+			case 94: s = "\"/\" expected"; break;
+			case 95: s = "\"%\" expected"; break;
+			case 96: s = "\"\\u00ac\" expected"; break;
+			case 97: s = "\"false\" expected"; break;
+			case 98: s = "\"true\" expected"; break;
+			case 99: s = "\"null\" expected"; break;
+			case 100: s = "\"this\" expected"; break;
+			case 101: s = "\"fresh\" expected"; break;
+			case 102: s = "\"old\" expected"; break;
+			case 103: s = "\"then\" expected"; break;
+			case 104: s = "\"..\" expected"; break;
+			case 105: s = "\"forall\" expected"; break;
+			case 106: s = "\"\\u2200\" expected"; break;
+			case 107: s = "\"exists\" expected"; break;
+			case 108: s = "\"\\u2203\" expected"; break;
+			case 109: s = "\"::\" expected"; break;
+			case 110: s = "\"\\u2022\" expected"; break;
+			case 111: s = "??? expected"; break;
+			case 112: s = "invalid Dafny"; break;
+			case 113: s = "invalid SubModuleDecl"; break;
+			case 114: s = "invalid SubModuleDecl"; break;
+			case 115: s = "invalid SubModuleDecl"; break;
+			case 116: s = "this symbol not expected in ClassDecl"; break;
+			case 117: s = "this symbol not expected in DatatypeDecl"; break;
+			case 118: s = "invalid DatatypeDecl"; break;
+			case 119: s = "this symbol not expected in DatatypeDecl"; break;
+			case 120: s = "this symbol not expected in ArbitraryTypeDecl"; break;
+			case 121: s = "invalid ClassMemberDecl"; break;
+			case 122: s = "this symbol not expected in FieldDecl"; break;
+			case 123: s = "this symbol not expected in FieldDecl"; break;
+			case 124: s = "invalid FunctionDecl"; break;
+			case 125: s = "invalid FunctionDecl"; break;
+			case 126: s = "invalid FunctionDecl"; break;
+			case 127: s = "invalid FunctionDecl"; break;
+			case 128: s = "this symbol not expected in MethodDecl"; break;
+			case 129: s = "invalid MethodDecl"; break;
+			case 130: s = "invalid MethodDecl"; break;
+			case 131: s = "invalid TypeAndToken"; break;
+			case 132: s = "this symbol not expected in MethodSpec"; break;
+			case 133: s = "this symbol not expected in MethodSpec"; break;
+			case 134: s = "this symbol not expected in MethodSpec"; break;
+			case 135: s = "this symbol not expected in MethodSpec"; break;
+			case 136: s = "invalid MethodSpec"; break;
+			case 137: s = "this symbol not expected in MethodSpec"; break;
+			case 138: s = "invalid MethodSpec"; break;
+			case 139: s = "invalid FrameExpression"; break;
+			case 140: s = "invalid ReferenceType"; break;
+			case 141: s = "this symbol not expected in FunctionSpec"; break;
+			case 142: s = "this symbol not expected in FunctionSpec"; break;
+			case 143: s = "this symbol not expected in FunctionSpec"; break;
+			case 144: s = "this symbol not expected in FunctionSpec"; break;
+			case 145: s = "this symbol not expected in FunctionSpec"; break;
+			case 146: s = "invalid FunctionSpec"; break;
+			case 147: s = "invalid PossiblyWildFrameExpression"; break;
+			case 148: s = "invalid PossiblyWildExpression"; break;
+			case 149: s = "this symbol not expected in OneStmt"; break;
+			case 150: s = "invalid OneStmt"; break;
+			case 151: s = "this symbol not expected in OneStmt"; break;
+			case 152: s = "invalid OneStmt"; break;
+			case 153: s = "invalid AssertStmt"; break;
+			case 154: s = "invalid AssumeStmt"; break;
+			case 155: s = "invalid UpdateStmt"; break;
+			case 156: s = "invalid UpdateStmt"; break;
+			case 157: s = "invalid IfStmt"; break;
+			case 158: s = "invalid IfStmt"; break;
+			case 159: s = "invalid WhileStmt"; break;
+			case 160: s = "invalid WhileStmt"; break;
+			case 161: s = "invalid Rhs"; break;
+			case 162: s = "invalid Lhs"; break;
+			case 163: s = "invalid Guard"; break;
+			case 164: s = "this symbol not expected in LoopSpec"; break;
+			case 165: s = "this symbol not expected in LoopSpec"; break;
+			case 166: s = "this symbol not expected in LoopSpec"; break;
+			case 167: s = "this symbol not expected in LoopSpec"; break;
+			case 168: s = "this symbol not expected in LoopSpec"; break;
+			case 169: s = "this symbol not expected in Invariant"; break;
+			case 170: s = "invalid AttributeArg"; break;
+			case 171: s = "invalid EquivOp"; break;
+			case 172: s = "invalid ImpliesOp"; break;
+			case 173: s = "invalid AndOp"; break;
+			case 174: s = "invalid OrOp"; break;
+			case 175: s = "invalid RelOp"; break;
+			case 176: s = "invalid AddOp"; break;
+			case 177: s = "invalid UnaryExpression"; break;
+			case 178: s = "invalid UnaryExpression"; break;
+			case 179: s = "invalid MulOp"; break;
+			case 180: s = "invalid NegOp"; break;
+			case 181: s = "invalid EndlessExpression"; break;
+			case 182: s = "invalid Suffix"; break;
+			case 183: s = "invalid Suffix"; break;
+			case 184: s = "invalid Suffix"; break;
+			case 185: s = "invalid DisplayExpr"; break;
+			case 186: s = "invalid MultiSetExpr"; break;
+			case 187: s = "invalid ConstAtomExpression"; break;
+			case 188: s = "invalid QSep"; break;
+			case 189: s = "invalid QuantifierGuts"; break;
+			case 190: s = "invalid Forall"; break;
+			case 191: s = "invalid Exists"; break;
+
+			default: s = "error " + n; break;
+		}
+		return s;
+	}
+
+	public void SemErr(IToken/*!*/ tok, string/*!*/ msg) {  // semantic errors
+		Contract.Requires(tok != null);
+		Contract.Requires(msg != null);
+		SemErr(tok.filename, tok.line, tok.col, msg);
+	}
+
+	public virtual void SemErr(string filename, int line, int col, string/*!*/ msg) {
+		Contract.Requires(msg != null);
+		errorStream.WriteLine(errMsgFormat, filename, line, col, msg);
+		count++;
+	}
+
+	public virtual void Warning(string filename, int line, int col, string msg) {
+		Contract.Requires(msg != null);
+		errorStream.WriteLine(warningMsgFormat, filename, line, col, msg);
+	}
+} // Errors
+
+
+public class FatalError: Exception {
+	public FatalError(string m): base(m) {}
+}
+
+
 }