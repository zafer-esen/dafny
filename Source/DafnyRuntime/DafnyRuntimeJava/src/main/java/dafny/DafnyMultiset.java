--- conflicted
+++ resolved
@@ -66,11 +66,7 @@
     public static <T> Type<DafnyMultiset<T>> _type(Type<T> elementType) {
         // Fudge the type parameter; it's not great, but it's safe because
         // (for now) type descriptors are only used for default values
-<<<<<<< HEAD
-        return Type.referenceTypeWithInitializer(
-=======
         return Type.referenceWithInitializer(
->>>>>>> 36e609bc
                 (Class<DafnyMultiset<T>>) (Class<?>) DafnyMultiset.class,
                 DafnyMultiset::empty);
     }
