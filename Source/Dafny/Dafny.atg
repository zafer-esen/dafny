	/*-----------------------------------------------------------------------------
//
// Copyright (C) Microsoft Corporation.  All Rights Reserved.
//
//-----------------------------------------------------------------------------*/
/*---------------------------------------------------------------------------
// Dafny
// Rustan Leino, first created 25 January 2008
//--------------------------------------------------------------------------*/
using System.Collections.Generic;
using System.Numerics;
using Microsoft.Boogie;
using System.IO;
using System.Text;
COMPILER Dafny
/*--------------------------------------------------------------------------*/
readonly Expression/*!*/ dummyExpr;
readonly AssignmentRhs/*!*/ dummyRhs;
readonly FrameExpression/*!*/ dummyFrameExpr;  
readonly Statement/*!*/ dummyStmt;
readonly ModuleDecl theModule;
readonly BuiltIns theBuiltIns;
readonly bool theVerifyThisFile;
int anonymousIds = 0;

/// <summary>
/// Holds the modifiers given for a declaration
///
/// Not all modifiers are applicable to all kinds of declarations.
/// Errors are given when a modify does not apply.
/// We also record the tokens for the specified modifiers so that
/// they can be used in error messages.
/// </summary>
struct DeclModifierData {
  public bool IsAbstract;
  public IToken AbstractToken;
  public bool IsGhost;
  public IToken GhostToken;
  public bool IsStatic;
  public IToken StaticToken;
  public bool IsProtected;
  public IToken ProtectedToken;
  public bool IsExtern;
  public IToken ExternToken;
  public StringLiteralExpr ExternName;

}

// Check that token has not been set, then set it.
public void CheckAndSetToken(ref IToken token)
{
    if (token != null) {
      SemErr(t, "Duplicate declaration modifier: " + t.val);
    }
    token = t;
}

/// <summary>
// A flags type used to tell what declaration modifiers are allowed for a declaration.
/// </summary>
[Flags]
enum AllowedDeclModifiers {
  None = 0,
  Abstract = 1,
  Ghost = 2,

  // Means ghost not allowed because already implicitly ghost.
  AlreadyGhost = 4,
  Static = 8,
  Protected = 16, 
  Extern = 32
};

/// <summary>
/// Check the declaration modifiers against those that are allowed.
///
/// The 'allowed' parameter specifies which declaratio modifiers are allowed.
/// The 'declCaption' parameter should be a string describing the kind of declaration. 
/// It is used in error messages.
/// Any declaration modifiers that are present but not allowed are cleared.
///</summary>
void CheckDeclModifiers(DeclModifierData dmod, string declCaption, AllowedDeclModifiers allowed)
{
  if (dmod.IsAbstract && ((allowed & AllowedDeclModifiers.Abstract) == 0)) {
    SemErr(dmod.AbstractToken, declCaption + " cannot be declared 'abstract'.");
    dmod.IsAbstract = false;
  }
  if (dmod.IsGhost) {
    if ((allowed & AllowedDeclModifiers.AlreadyGhost) != 0) {
      SemErr(dmod.GhostToken, declCaption + " cannot be declared ghost (they are 'ghost' by default).");
      dmod.IsGhost = false;
    } else if ((allowed & AllowedDeclModifiers.Ghost) == 0) {
      SemErr(dmod.GhostToken, declCaption + " cannot be declared 'ghost'.");
      dmod.IsGhost = false;
    }
  }
  if (dmod.IsStatic && ((allowed & AllowedDeclModifiers.Static) == 0)) {
    SemErr(dmod.StaticToken, declCaption + " cannot be declared 'static'.");
    dmod.IsStatic = false;
  }
  if (dmod.IsProtected && ((allowed & AllowedDeclModifiers.Protected) == 0)) {
    SemErr(dmod.ProtectedToken, declCaption + " cannot be declared 'protected'.");
    dmod.IsProtected = false;
  }
  if (dmod.IsExtern && ((allowed & AllowedDeclModifiers.Extern) == 0)) {
    SemErr(dmod.ExternToken, declCaption + " cannot be declared 'extern'.");
    dmod.IsExtern = false;
  }
}

/// <summary>
/// Encode an 'extern' declaration modifier as an {:extern name} attribute.
///
/// We also include an {:axiom} attribute since the specification of an
/// external entity is assumed to hold, but only for methods or functions.
///</summary>
static void EncodeExternAsAttribute(DeclModifierData dmod, ref Attributes attrs, IToken/*!*/ id, bool needAxiom) {
  if (dmod.IsExtern) {
    StringLiteralExpr name = dmod.ExternName;
    if (name == null) {
      bool isVerbatimString = false;
      name = new StringLiteralExpr(id, id.val, isVerbatimString);
    }
    var args = new List<Expression>();
    args.Add(name);
    attrs = new Attributes("extern", args, attrs);

    // Also 'extern' implies 'axiom' for methods or functions.
    if (needAxiom) {
      attrs = new Attributes("axiom", new List<Expression>(), attrs);
    }
  }
}

///<summary>
/// Parses top-level things (modules, classes, datatypes, class members) from "filename"
/// and appends them in appropriate form to "module".
/// Returns the number of parsing errors encountered.
/// Note: first initialize the Scanner.
///</summary>
public static int Parse (string/*!*/ filename, ModuleDecl module, BuiltIns builtIns, Errors/*!*/ errors, bool verifyThisFile=true) /* throws System.IO.IOException */ {
  Contract.Requires(filename != null);
  Contract.Requires(module != null);
  string s;
  if (filename == "stdin.dfy") {
    s = Microsoft.Boogie.ParserHelper.Fill(System.Console.In, new List<string>());
    return Parse(s, filename, filename, module, builtIns, errors, verifyThisFile);
  } else {
    using (System.IO.StreamReader reader = new System.IO.StreamReader(filename)) {
      s = Microsoft.Boogie.ParserHelper.Fill(reader, new List<string>());
      return Parse(s, filename, DafnyOptions.Clo.UseBaseNameForFileName ? Path.GetFileName(filename) : filename, module, builtIns, errors, verifyThisFile);
    }
  }
}
///<summary>
/// Parses top-level things (modules, classes, datatypes, class members)
/// and appends them in appropriate form to "module".
/// Returns the number of parsing errors encountered.
/// Note: first initialize the Scanner.
///</summary>
public static int Parse (string/*!*/ s, string/*!*/ fullFilename, string/*!*/ filename, ModuleDecl module, BuiltIns builtIns, ErrorReporter reporter, bool verifyThisFile=true) {
  Contract.Requires(s != null);
  Contract.Requires(filename != null);
  Contract.Requires(module != null);
  Errors errors = new Errors(reporter);
  return Parse(s, fullFilename, filename, module, builtIns, errors, verifyThisFile);
}
///<summary>
/// Parses top-level things (modules, classes, datatypes, class members)
/// and appends them in appropriate form to "module".
/// Returns the number of parsing errors encountered.
/// Note: first initialize the Scanner with the given Errors sink.
///</summary>
public static int Parse (string/*!*/ s, string/*!*/ fullFilename, string/*!*/ filename, ModuleDecl module,
                         BuiltIns builtIns, Errors/*!*/ errors, bool verifyThisFile=true) {
  Contract.Requires(s != null);
  Contract.Requires(filename != null);
  Contract.Requires(module != null);
  Contract.Requires(errors != null);
  byte[]/*!*/ buffer = cce.NonNull( UTF8Encoding.Default.GetBytes(s));
  MemoryStream ms = new MemoryStream(buffer,false);
  Scanner scanner = new Scanner(ms, errors, fullFilename, filename);
  Parser parser = new Parser(scanner, errors, module, builtIns, verifyThisFile);
  parser.Parse();
  return parser.errors.ErrorCount;
}
public Parser(Scanner/*!*/ scanner, Errors/*!*/ errors, ModuleDecl module, BuiltIns builtIns, bool verifyThisFile=true)
  : this(scanner, errors)  // the real work
{
  // initialize readonly fields
  dummyExpr = new LiteralExpr(Token.NoToken);
  dummyRhs = new ExprRhs(dummyExpr, null);
  dummyFrameExpr = new FrameExpression(dummyExpr.tok, dummyExpr, null);
  dummyStmt = new ReturnStmt(Token.NoToken, Token.NoToken, null);
  theModule = module;
  theBuiltIns = builtIns;
  theVerifyThisFile = verifyThisFile;
}

bool IsAttribute() {
  Token x = scanner.Peek();
  return la.kind == _lbrace && x.kind == _colon;
}

bool IsAlternative() {
  Token x = scanner.Peek();
  return la.kind == _lbrace && x.kind == _case;
}

// an existential guard starts with an identifier and is then followed by
// * a colon (if the first identifier is given an explicit type),
// * a comma (if there's a list a bound variables and the first one is not given an explicit type),
// * a start-attribute (if there's one bound variable and it is not given an explicit type and there are attributes), or
// * a bored smiley (if there's one bound variable and it is not given an explicit type).
bool IsExistentialGuard() {
  scanner.ResetPeek();
  if (la.kind == _ident) {
    Token x = scanner.Peek();
    if (x.kind == _colon || x.kind == _comma || x.kind == _boredSmiley) {
      return true;
    } else if (x.kind == _lbrace) {
      x = scanner.Peek();
      return x.kind == _colon;
    }
  }
  return false;
}

bool IsLoopSpec() {
<<<<<<< HEAD
  return la.kind == _invariant | la.kind == _decreases | la.kind == _modifies;
=======
  return la.kind == _invariant || la.kind == _decreases || la.kind == _modifies;
>>>>>>> 16b7d12d
}

bool IsFunctionDecl() {
  switch (la.kind) {
    case _function:
    case _predicate:
    case _copredicate:
      return true;
    case _inductive:
      return scanner.Peek().kind != _lemma;
    default:
      return false;
  }
}

bool IsParenStar() {
  scanner.ResetPeek();
  Token x = scanner.Peek();
  return la.kind == _openparen && x.kind == _star;
}

bool IsEquivOp() {
  return la.val == "<==>" || la.val == "\u21d4";
}
bool IsImpliesOp() {
  return la.val == "==>" || la.val == "\u21d2";
}
bool IsExpliesOp() {
  return la.val == "<==" || la.val == "\u21d0";
}
bool IsAndOp() {
  return la.val == "&&" || la.val == "\u2227";
}
bool IsOrOp() {
  return la.val == "||" || la.val == "\u2228";
}
<<<<<<< HEAD
=======
bool IsBitwiseAndOp() {
  return la.val == "&";
}
bool IsBitwiseOrOp() {
  return la.val == "|";
}
bool IsBitwiseXorOp() {
  return la.val == "^";
}
bool IsBitwiseOp() {
  return IsBitwiseAndOp() || IsBitwiseOrOp() || IsBitwiseXorOp();
}
>>>>>>> 16b7d12d
bool IsRelOp() {
  return la.val == "=="
      || la.val == "<"
      || la.val == ">"
      || la.val == "<="
      || la.val == ">="
      || la.val == "!="
      || la.val == "in"
      || la.kind == _notIn
      || la.val =="!"
      || la.val == "\u2260"
      || la.val == "\u2264"
      || la.val == "\u2265";
}
bool IsAddOp() {
  return la.val == "+" || la.val == "-";
}
bool IsMulOp() {
  return la.kind == _star || la.val == "/" || la.val == "%";
}
bool IsQSep() {
  return la.kind == _doublecolon || la.kind == _bullet;
}

bool IsNonFinalColon() {
  return la.kind == _colon && scanner.Peek().kind != _rbracket;
}
bool IsMapDisplay() {
  return la.kind == _map && scanner.Peek().kind == _lbracket;
}
bool IsIMapDisplay() {
  return la.kind == _imap && scanner.Peek().kind == _lbracket;
}
bool IsISetDisplay() {
  return la.kind == _iset && scanner.Peek().kind == _lbrace;
}

bool IsSuffix() {
  return la.kind == _dot || la.kind == _lbracket || la.kind == _openparen;
}

string UnwildIdent(string x, bool allowWildcardId) {
  if (x.StartsWith("_")) {
    if (allowWildcardId && x.Length == 1) {
      return "_v" + anonymousIds++;
    } else {
      SemErr("cannot declare identifier beginning with underscore");
    }
  }
  return x;
}

bool IsLambda(bool allowLambda)
{
  if (!allowLambda) {
    return false;
  }
  scanner.ResetPeek();
  Token x;
  // peek at what might be a signature of a lambda expression
  if (la.kind == _ident) {
    // cool, that's the entire candidate signature
  } else if (la.kind != _openparen) {
    return false;  // this is not a lambda expression
  } else {
    int identCount = 0;
    x = scanner.Peek();
    while (x.kind != _closeparen) {
      if (identCount != 0) {
        if (x.kind != _comma) {
          return false;  // not the signature of a lambda
        }
        x = scanner.Peek();
      }
      if (x.kind != _ident) {
        return false;  // not a lambda expression
      }
      identCount++;
      x = scanner.Peek();
      if (x.kind == _colon) {
        // a colon belongs only in a lamdba signature, so this must be a lambda (or something ill-formed)
        return true;
      }
    }
  }
  // What we have seen so far could have been a lambda signature or could have been some
  // other expression (in particular, an identifier, a parenthesized identifier, or a
  // tuple all of whose subexpressions are identifiers).
  // It is a lambda expression if what follows is something that must be a lambda.
  x = scanner.Peek();
  return x.kind == _darrow || x.kind == _arrow || x.kind == _reads || x.kind == _requires;
}

bool IsIdentParen() {
  Token x = scanner.Peek();
  return la.kind == _ident && x.kind == _openparen;
}

bool IsIdentColonOrBar() {
  Token x = scanner.Peek();
  return la.kind == _ident && (x.kind == _colon || x.kind == _verticalbar);
}

bool SemiFollowsCall(bool allowSemi, Expression e) {
  return allowSemi && la.kind == _semi && e is ApplySuffix;
}

bool CloseOptionalBrace(bool usesOptionalBrace) {
  return usesOptionalBrace && la.kind == _rbrace;
}

bool IsNotEndOfCase() {
  return la.kind != _EOF && la.kind != _rbrace && la.kind != _case;
}

/* The following is the largest lookahead there is. It needs to check if what follows
 * can be nothing but "<" Type { "," Type } ">".
 */
bool IsGenericInstantiation() {
  scanner.ResetPeek();
  IToken pt = la;
  if (!IsTypeList(ref pt)) {
    return false;
  }
  /* There are ambiguities in the parsing.  For example:
   *     F( a < b , c > (d) )
   * can either be a unary function F whose argument is a function "a" with type arguments "<b,c>" and
   * parameter "d", or can be a binary function F with the two boolean arguments "a < b" and "c > (d)".
   * To make the situation a little better, we (somewhat heuristically) look at the character that
   * follows the ">".  Note that if we, contrary to a user's intentions, pick "a<b,c>" out as a function
   * with a type instantiation, the user can disambiguate it by making sure the ">" sits inside some
   * parentheses, like:
   *     F( a < b , (c > (d)) )
   */
  switch (pt.kind) {
    case _dot:  // here, we're sure it must have been a type instantiation we saw, because an expression cannot begin with dot
    case _openparen:  // it was probably a type instantiation of a function/method
    case _lbracket:  // it is possible that it was a type instantiation
    case _lbrace:  // it was probably a type instantiation of a function/method
    // In the following cases, we're sure we must have read a type instantiation that just ended an expression
    case _closeparen:
    case _rbracket:
    case _rbrace:
    case _semi:
    case _then:
    case _else:
    case _case:
    case _eq:
    case _neq:
    case _neqAlt:
    case _openAngleBracket:
    case _closeAngleBracket:
      return true;
    default:
      return false;
  }
}
/* Returns true if the next thing is of the form:
 *     "<" Type { "," Type } ">"
 */
bool IsTypeList(ref IToken pt) {
  if (pt.kind != _openAngleBracket) {
    return false;
  }
  pt = scanner.Peek();
  return IsTypeSequence(ref pt, _closeAngleBracket);
}
/* Returns true if the next thing is of the form:
 *     Type { "," Type }
 * followed by an endBracketKind.
 */
bool IsTypeSequence(ref IToken pt, int endBracketKind) {
  while (true) {
    if (!IsType(ref pt)) {
      return false;
    }
    if (pt.kind == endBracketKind) {
      // end of type list
      pt = scanner.Peek();
      return true;
    } else if (pt.kind == _comma) {
      // type list continues
      pt = scanner.Peek();
    } else {
      // not a type list
      return false;
    }
  }
}
bool IsType(ref IToken pt) {
  switch (pt.kind) {
    case _bool:
    case _char:
    case _nat:
    case _int:
    case _real:
    case _object:
    case _string:
      pt = scanner.Peek();
      return true;
    case _arrayToken:
<<<<<<< HEAD
=======
    case _bvToken:
>>>>>>> 16b7d12d
    case _set:
    case _iset:
    case _multiset:
    case _seq:
    case _map:
    case _imap:
      pt = scanner.Peek();
      return pt.kind != _openAngleBracket || IsTypeList(ref pt);
    case _ident:
      while (true) {
        // invariant: next token is an ident
        pt = scanner.Peek();
        if (pt.kind == _openAngleBracket && !IsTypeList(ref pt)) {
          return false;
        }
        if (pt.kind != _dot) {
          // end of the type
          return true;
        }
        pt = scanner.Peek();  // get the _dot
        if (pt.kind != _ident) {
          return false;
        }
      }
    case _openparen:
      pt = scanner.Peek();
      if (pt.kind == _closeparen) {
        // end of type list
        pt = scanner.Peek();
        return true;
      }
      return IsTypeSequence(ref pt, _closeparen);
    default:
      return false;
  }
}


<<<<<<< HEAD
void ConvertKeywordTokenToIdent() {
  var oldKind = la.kind;
  la.kind = _ident;

  // call CheckLiteral with la
  var origT = t;
  t = la;
  scanner.CheckLiteral();
  t = origT;

  if (la.kind != _ident) {
    // it has been changed by CheckLiteral, which means it was a keyword
    la.kind = _ident;  // convert it to an ident
  } else {
    // la was something other than a keyword
    la.kind = oldKind;
  }
}


=======
bool IsDefaultImport() {
  scanner.ResetPeek();  
  Token x = scanner.Peek();  // lookahead token again 
  return la.val == "default" && x.val != "export";
}

int StringToInt(string s, int defaultValue, string errString) {
  Contract.Requires(s != null);
  Contract.Requires(errString != null);
  try {
    if (s != "") {
      defaultValue = int.Parse(s);
    }
  } catch (System.OverflowException) {
    SemErr(string.Format("sorry, {0}  ({1}) are not supported", errString, s));
  }
  return defaultValue;
}

>>>>>>> 16b7d12d
/*--------------------------------------------------------------------------*/
CHARACTERS
  letter = "ABCDEFGHIJKLMNOPQRSTUVWXYZabcdefghijklmnopqrstuvwxyz".
  digit = "0123456789".
  posDigit = "123456789".
  hexdigit = "0123456789ABCDEFabcdef".
  special = "'_?".
  glyph = "`~!@#$%^&*()-_=+[{]}|;:',<.>/?\\".
  cr        = '\r'.
  lf        = '\n'.
  tab       = '\t'.
  space = ' '.
  nondigit = letter + special.
  idchar = nondigit + digit.
  nonidchar = ANY - idchar.
  /* exclude the characters in 'array' and '\'' */
<<<<<<< HEAD
  nondigitMinusATick = nondigit - 'a' - '\''.
  idcharMinusA = idchar - 'a'.
  idcharMinusR = idchar - 'r'.
  idcharMinusY = idchar - 'y'.
=======
  nondigitMinusABTick = nondigit - 'a' - 'b' - '\''.
  idcharMinusA = idchar - 'a'.
  idcharMinusR = idchar - 'r'.
  idcharMinusY = idchar - 'y'.
  idcharMinusV = idchar - 'v'.
>>>>>>> 16b7d12d
  idcharMinusPosDigit = idchar - posDigit.
  idcharMinusTick = idchar - '\''.
  /* string literals */
  charChar = ANY - '\'' - '\\' - cr - lf.
  stringChar = ANY - '"' - '\\' - cr - lf.
  verbatimStringChar = ANY - '"'.

/*------------------------------------------------------------------------*/
TOKENS
<<<<<<< HEAD
  ident =  nondigitMinusATick {idchar}        /* if char 0 is not an 'a' or '\'', then anything else is fine */
=======
  ident =  nondigitMinusABTick {idchar}       /* if char 0 is not an 'a' or '\'', then anything else is fine */
>>>>>>> 16b7d12d
        |  'a' [ idcharMinusR {idchar} ]      /* if char 0 is an 'a', then either there is no char 1 or char 1 is not an 'r' */
        |  'a' 'r' [ idcharMinusR {idchar} ]  /* etc. */
        |  'a' 'r' 'r' [ idcharMinusA {idchar} ]
        |  'a' 'r' 'r' 'a' [ idcharMinusY {idchar} ]
        |  'a' 'r' 'r' 'a' 'y' idcharMinusPosDigit {idchar}
        |  'a' 'r' 'r' 'a' 'y' posDigit {idchar} nondigit {idchar}
<<<<<<< HEAD
=======
        |  'b' [ idcharMinusV {idchar} ]
        |  'b' 'v' [ nondigit {idchar} ]
        |  'b' 'v' '0' idchar {idchar}
        |  'b' 'v' posDigit {idchar} nondigit {idchar}
>>>>>>> 16b7d12d
        |  "'" [ idchar ]                        /* if char 0 is a '\'' and length is 1 or 2, then it is an identifier */
        |  "'" idchar idcharMinusTick            /* if char 0 is '\'' and length is 3, then it is an identifier provided char 2 is not '\'' */
        |  "'" idchar idchar idchar { idchar }   /* if char 0 is '\'' and length exceeds 3, then it is an identifier */
        .
  digits = digit {['_'] digit}.
  hexdigits = "0x" hexdigit {['_'] hexdigit}.
  decimaldigits = digit {['_'] digit} '.' digit {['_'] digit}.
  arrayToken = "array" [posDigit {digit}].
<<<<<<< HEAD
=======
  bvToken = "bv" ( '0' | posDigit {digit} ).
>>>>>>> 16b7d12d
  bool = "bool".
  char = "char".
  int = "int".
  nat = "nat".
  real = "real".
  object = "object".
  string = "string".
  set = "set".
  iset = "iset".
  multiset = "multiset".
  seq = "seq".
  map = "map".
  imap = "imap".
  charToken =
      "'"
      ( charChar
        | "\\\'" | "\\\"" | "\\\\" | "\\0" | "\\n" | "\\r" | "\\t"
        | "\\u" hexdigit hexdigit hexdigit hexdigit
      )
      "'".
  stringToken =
      '"'
      { stringChar
        | "\\\'" | "\\\"" | "\\\\" | "\\0" | "\\n" | "\\r" | "\\t"
        | "\\u" hexdigit hexdigit hexdigit hexdigit
      }
      '"'
    | '@' '"' { verbatimStringChar | "\"\"" } '"'.
  colon = ':'.
  comma = ','.
  verticalbar = '|'.
  doublecolon = "::".
  boredSmiley = ":|".
  bullet = '\u2022'.
  dot = '.'.
  semi = ';'.
  darrow = "=>".
  arrow = "->".
  assume = "assume".
  calc = "calc".
  case = "case".
  then = "then".
  else = "else".
  decreases = "decreases".
  invariant = "invariant".
  function = "function".
  predicate = "predicate".
  inductive = "inductive".
  lemma = "lemma".
  copredicate = "copredicate".
  modifies = "modifies".
  reads = "reads".
  requires = "requires".
  lbrace = '{'.
  rbrace = '}'.
  lbracket = '['.
  rbracket = ']'.
  openparen = '('.
  closeparen = ')'.
  openAngleBracket = '<'.
  closeAngleBracket = '>'.
  eq = "==".
  neq = "!=".
  neqAlt = '\u2260'.
  star = '*'.
  notIn = "!in" CONTEXT (nonidchar).
  ellipsis = "...".
COMMENTS FROM "/*" TO "*/" NESTED
COMMENTS FROM "//" TO lf
IGNORE cr + lf + tab
/*------------------------------------------------------------------------*/
PRODUCTIONS
Dafny
= (. List<MemberDecl/*!*/> membersDefaultClass = new List<MemberDecl/*!*/>();
     // to support multiple files, create a default module only if theModule is null
     DefaultModuleDecl defaultModule = (DefaultModuleDecl)((LiteralModuleDecl)theModule).ModuleDef;
     // theModule should be a DefaultModuleDecl (actually, the singular DefaultModuleDecl)
     Contract.Assert(defaultModule != null);
  .)
  { "include" stringToken               (. {
                                             string parsedFile = scanner.FullFilename;
                                             bool isVerbatimString;
                                             string includedFile = Util.RemoveParsedStringQuotes(t.val, out isVerbatimString);
                                             includedFile = Util.RemoveEscaping(includedFile, isVerbatimString);
                                             string fullPath = includedFile;
                                             if (!Path.IsPathRooted(includedFile)) {
                                               string basePath = Path.GetDirectoryName(parsedFile);
                                               includedFile = Path.Combine(basePath, includedFile);
                                               fullPath = Path.GetFullPath(includedFile);
                                             }
                                             defaultModule.Includes.Add(new Include(t, includedFile, fullPath));
                                           }
                                        .)
  }
  { TopDecl<defaultModule, membersDefaultClass, /* isTopLevel */ true, /* isAbstract */ false> }
  (. // find the default class in the default module, then append membersDefaultClass to its member list
     DefaultClassDecl defaultClass = null;
     foreach (TopLevelDecl topleveldecl in defaultModule.TopLevelDecls) {
       defaultClass = topleveldecl as DefaultClassDecl;
       if (defaultClass != null) {
         defaultClass.Members.AddRange(membersDefaultClass);
         break;
       }
     }
     if (defaultClass == null) { // create the default class here, because it wasn't found
       defaultClass = new DefaultClassDecl(defaultModule, membersDefaultClass);
       defaultModule.TopLevelDecls.Add(defaultClass);
     } .)
  EOF
  .

DeclModifier<ref DeclModifierData dmod>
= ( "abstract"                             (. dmod.IsAbstract = true;  CheckAndSetToken(ref dmod.AbstractToken); .)
  | "ghost"                                (. dmod.IsGhost = true;  CheckAndSetToken(ref dmod.GhostToken); .)
  | "static"                               (. dmod.IsStatic = true; CheckAndSetToken(ref dmod.StaticToken); .)
  | "protected"                            (. dmod.IsProtected = true; CheckAndSetToken(ref dmod.ProtectedToken); .)
  | "extern"                               (. dmod.IsExtern = true; CheckAndSetToken(ref dmod.ExternToken); .)
    [ stringToken                          (. bool isVerbatimString;
                                              string s = Util.RemoveParsedStringQuotes(t.val, out isVerbatimString);
                                              dmod.ExternName = new StringLiteralExpr(t, s, isVerbatimString);
                                           .)
    ]
  )
  .

TopDecl<. ModuleDefinition module, List<MemberDecl/*!*/> membersDefaultClass, bool isTopLevel, bool isAbstract .>
= (. DeclModifierData dmod = new DeclModifierData(); ModuleDecl submodule;
     ClassDecl/*!*/ c; DatatypeDecl/*!*/ dt; TopLevelDecl td; IteratorDecl iter;
  	 TraitDecl/*!*/ trait;
  .)
  { DeclModifier<ref dmod> }
  ( SubModuleDecl<dmod, module, out submodule> (. module.TopLevelDecls.Add(submodule); .)
  | ClassDecl<dmod, module, out c>             (. module.TopLevelDecls.Add(c); .)
  | DatatypeDecl<dmod, module, out dt>         (. module.TopLevelDecls.Add(dt); .)
  | NewtypeDecl<dmod, module, out td>          (. module.TopLevelDecls.Add(td); .)
  | OtherTypeDecl<dmod, module, out td>        (. module.TopLevelDecls.Add(td); .)
  | IteratorDecl<dmod, module, out iter>       (. module.TopLevelDecls.Add(iter); .)
  | TraitDecl<dmod, module, out trait>         (. module.TopLevelDecls.Add(trait); .)
  | ClassMemberDecl<dmod, membersDefaultClass, false, !DafnyOptions.O.AllowGlobals, 
                    !isTopLevel && DafnyOptions.O.IronDafny && isAbstract>
  ) .

SubModuleDecl<DeclModifierData dmod, ModuleDefinition parent, out ModuleDecl submodule>
= (. Attributes attrs = null;  IToken/*!*/ id;
	   List<MemberDecl/*!*/> namedModuleDefaultClassMembers = new List<MemberDecl>();;
     List<IToken> idRefined = null, idPath = null, idAssignment = null;
     ModuleDefinition module;
     submodule = null; // appease compiler
     bool isAbstract = dmod.IsAbstract;
     bool isExclusively = false;
     bool opened = false;
     CheckDeclModifiers(dmod, "Modules", AllowedDeclModifiers.Abstract | AllowedDeclModifiers.Extern);
  .)
  ( "module"
    { Attribute<ref attrs> }
    NoUSIdent<out id>
    (. EncodeExternAsAttribute(dmod, ref attrs, id, /* needAxiom */ false); .)

      [ "exclusively" "refines" QualifiedModuleName<out idRefined> (. isExclusively = true; .)  
      | "refines" QualifiedModuleName<out idRefined> (. isExclusively = false; .) ] 
            (. module = new ModuleDefinition(id, id.val, isAbstract, false, isExclusively, idRefined == null ? null : idRefined, parent, attrs, false, this); .)  
       "{"                                             (. module.BodyStartTok = t; .)
            { TopDecl<module, namedModuleDefaultClassMembers, /* isTopLevel */ false, isAbstract>}
       "}"                                 (. module.BodyEndTok = t;
                                              module.TopLevelDecls.Add(new DefaultClassDecl(module, namedModuleDefaultClassMembers));
                                              submodule = new LiteralModuleDecl(module, parent); .)
  |
    "import" ["opened" (.opened = true;.)]
    NoUSIdent<out id>
    (. EncodeExternAsAttribute(dmod, ref attrs, id, /* needAxiom */ false); .)
    [ "=" QualifiedModuleName<out idPath>
      (. submodule = new AliasModuleDecl(idPath, id, parent, opened); .)
<<<<<<< HEAD
    | "as" QualifiedModuleName<out idPath> ["default" QualifiedModuleName<out idAssignment> ]
=======
    | "as" QualifiedModuleName<out idPath> [IF(IsDefaultImport()) "default" QualifiedModuleName<out idAssignment> ]
>>>>>>> 16b7d12d
      (. submodule = new ModuleFacadeDecl(idPath, id, parent, idAssignment, opened); 
         errors.Warning(t, "\"import A as B\" has been deprecated; in the new syntax, it is \"import A:B\"");
      .)
    | ":" QualifiedModuleName<out idPath>
      (. submodule = new ModuleFacadeDecl(idPath, id, parent, idAssignment, opened); .)
    | "." QualifiedModuleName<out idPath>
      (. idPath.Insert(0, id);
			   submodule = new AliasModuleDecl(idPath, id, parent, opened); 
      .)
    ]
    [ SYNC ";"
        // This semi-colon used to be required, but it seems silly to have it.
        // To stage the transition toward not having it at all, let's make it optional for now.  Then,
        // in the next big version of Dafny, don't allow the semi-colon at all.
        (. errors.Warning(t, "the semi-colon that used to terminate a sub-module declaration has been deprecated; in the new syntax, just leave off the semi-colon"); .)
    ]
    (. if (submodule == null) {
         idPath = new List<IToken>();
         idPath.Add(id);
         submodule = new AliasModuleDecl(idPath, id, parent, opened);
       }
    .)
	| (. 		 
<<<<<<< HEAD
=======
		  bool isDefault = false;
			bool includeBody;
>>>>>>> 16b7d12d
			IToken exportId;
			List<ExportSignature> exports = new List<ExportSignature>();;
      List<string> extends = new List<string>(); 
		.)
<<<<<<< HEAD
		"export"
		NoUSIdent<out exportId>
    {
       "opaque"
       NoUSIdent<out id> 
       (. exports.Add(new ExportSignature(id, true)); .)
       {"," NoUSIdent<out id>  (. exports.Add(new ExportSignature(id, true)); .) }
     | "reveal"
       NoUSIdent<out id>
       (. exports.Add(new ExportSignature(id, false)); .)
       {"," NoUSIdent<out id>  (. exports.Add(new ExportSignature(id, false)); .) }
     | "extends" 
       NoUSIdent<out id>(. extends.Add(id.val); .) 
       {"," NoUSIdent<out id>  (. extends.Add(id.val); .) }
    }
		(.
		   submodule = new ModuleExportDecl(exportId, parent, exports, extends);
=======
	  ["default"  (. isDefault = true; .) ]
		"export"
		NoUSIdent<out exportId>
		["extends" 
     NoUSIdent<out id>(. extends.Add(id.val); .) 
     {"," NoUSIdent<out id>  (. extends.Add(id.val); .) }
    ] 
		"{"
		   NoUSIdent<out id>   (. includeBody = false; .)
			 ['+' (. includeBody = true; .)]
			 (. exports.Add(new ExportSignature(id, includeBody)); .)
       { ","
         NoUSIdent<out id> (. includeBody = false; .)
			   ['+' (. includeBody = true; .)]
			   (. exports.Add(new ExportSignature(id, includeBody)); .)
       }
		"}"
		(.
		   submodule = new ModuleExportDecl(exportId, parent, isDefault, exports, extends);
>>>>>>> 16b7d12d
		.)
  )
.

/* This production is used to parse module names, where it is known that it is a module name that is expected. */
QualifiedModuleName<.out List<IToken> ids.>
= (. IToken id; ids = new List<IToken>(); .)
  Ident<out id>                               (. ids.Add(id); .)
  { "." Ident<out id>                         (. ids.Add(id); .)
  }
  .


ClassDecl<DeclModifierData dmodClass, ModuleDefinition/*!*/ module, out ClassDecl/*!*/ c>
= (. Contract.Requires(module != null);
     Contract.Ensures(Contract.ValueAtReturn(out c) != null);
     IToken/*!*/ id;
	 Type trait = null;
     List<Type>/*!*/ traits = new List<Type>();
	 Attributes attrs = null;
     List<TypeParameter/*!*/> typeArgs = new List<TypeParameter/*!*/>();
     List<MemberDecl/*!*/> members = new List<MemberDecl/*!*/>();
     IToken bodyStart;
     CheckDeclModifiers(dmodClass, "Classes", AllowedDeclModifiers.Extern);
     DeclModifierData dmod; 
  .)
  SYNC
  "class"
  { Attribute<ref attrs> }
  NoUSIdent<out id>
  (. EncodeExternAsAttribute(dmodClass, ref attrs, id, /* needAxiom */ false); .)
  [ GenericParameters<typeArgs> ]
  ["extends" 
  Type<out trait>		(. traits.Add(trait); .) 
  {"," Type<out trait>  (. traits.Add(trait); .) }
  ]         
  "{"                                            (. bodyStart = t;  .)
  { (. dmod = new DeclModifierData(); .)
    { DeclModifier<ref dmod> }
    ClassMemberDecl<dmod, members, true, false, false>
  }
  "}"
  (. c = new ClassDecl(id, id.val, module, typeArgs, members, attrs, traits);
     c.BodyStartTok = bodyStart;
     c.BodyEndTok = t;
  .)
  .

TraitDecl<DeclModifierData dmodIn, ModuleDefinition/*!*/ module, out TraitDecl/*!*/ trait>
  = (. Contract.Requires(module != null);     
	   Contract.Ensures(Contract.ValueAtReturn(out trait) != null);
     CheckDeclModifiers(dmodIn, "Traits", AllowedDeclModifiers.None);
	   IToken/*!*/ id;
	   Attributes attrs = null;
	   List<TypeParameter/*!*/> typeArgs = new List<TypeParameter/*!*/>(); //traits should not support type parameters at the moment
	   List<MemberDecl/*!*/> members = new List<MemberDecl/*!*/>();
	   IToken bodyStart;
     DeclModifierData dmod; 
    .)
	SYNC
	"trait"
	{ Attribute<ref attrs> }
	NoUSIdent<out id>
	[ GenericParameters<typeArgs> ]
  	"{"                                            (. bodyStart = t; .)
      {                                            (. dmod  = new DeclModifierData(); .)
        { DeclModifier<ref dmod> }
        ClassMemberDecl<dmod, members, true, false, false>
      }
    "}"
	(. trait = new TraitDecl(id, id.val, module, typeArgs, members, attrs);
     trait.BodyStartTok = bodyStart;
     trait.BodyEndTok = t;
    .)
	.

ClassMemberDecl<. DeclModifierData dmod, List<MemberDecl> mm, bool allowConstructors, bool moduleLevelDecl, bool isWithinAbstractModule.>
= (. Contract.Requires(cce.NonNullElements(mm));
     Method/*!*/ m;
     Function/*!*/ f;
  .)
  ( (. if (moduleLevelDecl) {
         SemErr(la, "fields are not allowed to be declared at the module level; instead, wrap the field in a 'class' declaration");
         dmod.IsStatic = false;
       }
    .)
    FieldDecl<dmod, mm>
  | IF(IsFunctionDecl())
    (. if (moduleLevelDecl && dmod.StaticToken != null) {
         errors.Warning(dmod.StaticToken, "module-level functions are always non-instance, so the 'static' keyword is not allowed here");
         dmod.IsStatic = false;
       }
    .)
    FunctionDecl<dmod, isWithinAbstractModule, out f>                   (. mm.Add(f); .)
  | (. if (moduleLevelDecl && dmod.StaticToken != null) {
         errors.Warning(dmod.StaticToken, "module-level methods are always non-instance, so the 'static' keyword is not allowed here");
         dmod.IsStatic = false;
       }
    .)
    MethodDecl<dmod, allowConstructors, isWithinAbstractModule, out m>  (. mm.Add(m); .)
  )
  .
DatatypeDecl<DeclModifierData dmod, ModuleDefinition/*!*/ module, out DatatypeDecl/*!*/ dt>
= (. Contract.Requires(module != null);
     Contract.Ensures(Contract.ValueAtReturn(out dt)!=null);
     IToken/*!*/ id;
     Attributes attrs = null;
     List<TypeParameter/*!*/> typeArgs = new List<TypeParameter/*!*/>();
     List<DatatypeCtor/*!*/> ctors = new List<DatatypeCtor/*!*/>();
     IToken bodyStart = Token.NoToken;  // dummy assignment
     bool co = false;
     CheckDeclModifiers(dmod, "Datatypes or codatatypes", AllowedDeclModifiers.None);
  .)
  SYNC
  ( "datatype"
  | "codatatype"     (. co = true; .)
  )
  { Attribute<ref attrs> }
  NoUSIdent<out id>
  [ GenericParameters<typeArgs> ]
  "="                                      (. bodyStart = t; .)
  DatatypeMemberDecl<ctors>
  { "|" DatatypeMemberDecl<ctors> }
  [ SYNC ";"
      // This semi-colon used to be required, but it seems silly to have it.
      // To stage the transition toward not having it at all, let's make it optional for now.  Then,
      // in the next big version of Dafny, don't allow the semi-colon at all.
      (. errors.Warning(t, "the semi-colon that used to terminate a (co)datatype declaration has been deprecated; in the new syntax, just leave off the semi-colon"); .)
  ]
  (. if (co) {
       dt = new CoDatatypeDecl(id, id.val, module, typeArgs, ctors, attrs);
     } else {
       dt = new IndDatatypeDecl(id, id.val, module, typeArgs, ctors, attrs);
     }
     dt.BodyStartTok = bodyStart;
     dt.BodyEndTok = t;
  .)
  .
DatatypeMemberDecl<.List<DatatypeCtor/*!*/>/*!*/ ctors.>
= (. Contract.Requires(cce.NonNullElements(ctors));
     Attributes attrs = null;
     IToken/*!*/ id;
     List<Formal/*!*/> formals = new List<Formal/*!*/>();
  .)
  { Attribute<ref attrs> }
  NoUSIdent<out id>
  [ FormalsOptionalIds<formals> ]
  (. ctors.Add(new DatatypeCtor(id, id.val, formals, attrs)); .)
  .
FieldDecl<.DeclModifierData dmod, List<MemberDecl/*!*/>/*!*/ mm.>
= (. Contract.Requires(cce.NonNullElements(mm));
     Attributes attrs = null;
     IToken/*!*/ id;  Type/*!*/ ty;
     CheckDeclModifiers(dmod, "Fields", AllowedDeclModifiers.Ghost);
  .)
  SYNC
  "var"
  { Attribute<ref attrs> }
  FIdentType<out id, out ty>                        (. mm.Add(new Field(id, id.val, dmod.IsGhost, ty, attrs)); .)
  { "," FIdentType<out id, out ty>                  (. mm.Add(new Field(id, id.val, dmod.IsGhost, ty, attrs)); .)
  }
  OldSemi
  .
NewtypeDecl<DeclModifierData dmod, ModuleDefinition module, out TopLevelDecl td>
= (. IToken id, bvId;
     Attributes attrs = null;
     td = null;
     Type baseType = null;
     Expression wh;
     CheckDeclModifiers(dmod, "Newtypes", AllowedDeclModifiers.None);
  .)
  "newtype"
  { Attribute<ref attrs> }
  NoUSIdent<out id>
  "="
  ( IF(IsIdentColonOrBar())
    NoUSIdent<out bvId>
<<<<<<< HEAD
    [ ":" Type<out baseType> ]       (. if (baseType == null) { baseType = new OperationTypeProxy(true, true, false, false, false, false); } .)
=======
    [ ":" Type<out baseType> ]       (. if (baseType == null) { baseType = new InferredTypeProxy(); } .)
>>>>>>> 16b7d12d
    "|"
    Expression<out wh, false, true>  (. td = new NewtypeDecl(theVerifyThisFile ? id : new IncludeToken(id), id.val, module, new BoundVar(bvId, bvId.val, baseType), wh, attrs); .)
  | Type<out baseType>               (. td = new NewtypeDecl(theVerifyThisFile ? id : new IncludeToken(id), id.val, module, baseType, attrs); .)
  )
  .
OtherTypeDecl<DeclModifierData dmod, ModuleDefinition module, out TopLevelDecl td>
= (. IToken id;
     Attributes attrs = null;
     var eqSupport = TypeParameter.EqualitySupportValue.Unspecified;
     var typeArgs = new List<TypeParameter>();
     td = null;
     Type ty;
     CheckDeclModifiers(dmod, "Type aliases", AllowedDeclModifiers.None);
  .)
  "type"
  { Attribute<ref attrs> }
  NoUSIdent<out id>
  ( "(" "==" ")"               (. eqSupport = TypeParameter.EqualitySupportValue.Required; .)
    [ GenericParameters<typeArgs> ]
  |
    [ GenericParameters<typeArgs> ]
    [ "="
      Type<out ty>             (. td = new TypeSynonymDecl(id, id.val, typeArgs, module, ty, attrs); .)
    ]
  )                            (. if (td == null) {
                                    td = new OpaqueTypeDecl(id, id.val, module, eqSupport, typeArgs, attrs);
                                  }
                               .)
  [ SYNC ";"
      // This semi-colon used to be required, but it seems silly to have it.
      // To stage the transition toward not having it at all, let's make it optional for now.  Then,
      // in the next big version of Dafny, don't allow the semi-colon at all.
      (. errors.Warning(t, "the semi-colon that used to terminate an opaque-type declaration has been deprecated; in the new syntax, just leave off the semi-colon"); .)
  ]
  .
GIdentType<bool allowGhostKeyword, out IToken/*!*/ id, out Type/*!*/ ty, out bool isGhost>
/* isGhost always returns as false if allowGhostKeyword is false */
= (. Contract.Ensures(Contract.ValueAtReturn(out id)!=null);
     Contract.Ensures(Contract.ValueAtReturn(out ty)!=null);
     isGhost = false; .)
  [ "ghost"                    (. if (allowGhostKeyword) { isGhost = true; } else { SemErr(t, "formal cannot be declared 'ghost' in this context"); } .)
  ]
  IdentType<out id, out ty, true>
  .
FIdentType<out IToken/*!*/ id, out Type/*!*/ ty>
= (.Contract.Ensures(Contract.ValueAtReturn(out id) != null); Contract.Ensures(Contract.ValueAtReturn(out ty) != null);
    id = Token.NoToken;
  .)
  ( WildIdent<out id, false>
  | digits         (. id = t; .)
  )
  ":"
  Type<out ty>
  .
IdentType<out IToken/*!*/ id, out Type/*!*/ ty, bool allowWildcardId>
= (.Contract.Ensures(Contract.ValueAtReturn(out id) != null); Contract.Ensures(Contract.ValueAtReturn(out ty) != null);.)
  WildIdent<out id, allowWildcardId>
  ":"
  Type<out ty>
  .
LocalIdentTypeOptional<out LocalVariable var, bool isGhost>
= (. IToken id;  Type ty;  Type optType = null;
  .)
  WildIdent<out id, true>
  [ ":" Type<out ty>             (. optType = ty; .)
  ]
  (. var = new LocalVariable(id, id, id.val, optType == null ? new InferredTypeProxy() : optType, isGhost); .)
  .
IdentTypeOptional<out BoundVar var>
= (. Contract.Ensures(Contract.ValueAtReturn(out var) != null);
     IToken id;  Type ty;  Type optType = null;
  .)
  WildIdent<out id, true>
  [ ":" Type<out ty>             (. optType = ty; .)
  ]
  (. var = new BoundVar(id, id.val, optType == null ? new InferredTypeProxy() : optType); .)
  .
TypeIdentOptional<out IToken/*!*/ id, out string/*!*/ identName, out Type/*!*/ ty, out bool isGhost>
= (.Contract.Ensures(Contract.ValueAtReturn(out id)!=null);
     Contract.Ensures(Contract.ValueAtReturn(out ty)!=null);
     Contract.Ensures(Contract.ValueAtReturn(out identName)!=null);
     string name = null; id = Token.NoToken; ty = new BoolType()/*dummy*/; isGhost = false; .)
  [ "ghost"                            (. isGhost = true; .)
  ]
  ( TypeAndToken<out id, out ty>
    [ ":"
      (. /* try to convert ty to an identifier */
         UserDefinedType udt = ty as UserDefinedType;
         if (udt != null && udt.TypeArgs.Count == 0) {
           name = udt.Name;
         } else {
           SemErr(id, "invalid formal-parameter name in datatype constructor");
         }
      .)
      Type<out ty>
    ]
  | digits         (. id = t; name = id.val;.)
    ":"
    Type<out ty>
  )
  (. if (name != null) {
       identName = name;
     } else {
       identName = "#" + anonymousIds++;
     }
  .)
  .
/*------------------------------------------------------------------------*/
IteratorDecl<DeclModifierData dmod, ModuleDefinition module, out IteratorDecl/*!*/ iter>
= (. Contract.Ensures(Contract.ValueAtReturn(out iter) != null);
     IToken/*!*/ id;
     Attributes attrs = null;
     List<TypeParameter/*!*/>/*!*/ typeArgs = new List<TypeParameter/*!*/>();
     List<Formal/*!*/> ins = new List<Formal/*!*/>();
     List<Formal/*!*/> outs = new List<Formal/*!*/>();
     List<FrameExpression/*!*/> reads = new List<FrameExpression/*!*/>();
     List<FrameExpression/*!*/> mod = new List<FrameExpression/*!*/>();
     List<Expression/*!*/> decreases = new List<Expression>();
     List<MaybeFreeExpression/*!*/> req = new List<MaybeFreeExpression/*!*/>();
     List<MaybeFreeExpression/*!*/> ens = new List<MaybeFreeExpression/*!*/>();
     List<MaybeFreeExpression/*!*/> yieldReq = new List<MaybeFreeExpression/*!*/>();
     List<MaybeFreeExpression/*!*/> yieldEns = new List<MaybeFreeExpression/*!*/>();
     List<Expression/*!*/> dec = new List<Expression/*!*/>();
     Attributes readsAttrs = null;
     Attributes modAttrs = null;
     Attributes decrAttrs = null;
     BlockStmt body = null;
     IToken signatureEllipsis = null;
     IToken bodyStart = Token.NoToken;
     IToken bodyEnd = Token.NoToken;
     CheckDeclModifiers(dmod, "Iterators", AllowedDeclModifiers.None);
  .)
  SYNC
  "iterator"
  { Attribute<ref attrs> }
  NoUSIdent<out id>
  (
    [ GenericParameters<typeArgs> ]
    Formals<true, true, ins>
    [ ( "yields"
      | "returns"           (. SemErr(t, "iterators don't have a 'returns' clause; did you mean 'yields'?"); .)
      )
      Formals<false, true, outs>
    ]
  | "..."                                       (. signatureEllipsis = t; .)
  )
  { IteratorSpec<reads, mod, decreases, req, ens, yieldReq, yieldEns, ref readsAttrs, ref modAttrs, ref decrAttrs> }
  [ BlockStmt<out body, out bodyStart, out bodyEnd>
  ]
  (. iter = new IteratorDecl(id, id.val, module, typeArgs, ins, outs,
                             new Specification<FrameExpression>(reads, readsAttrs),
                             new Specification<FrameExpression>(mod, modAttrs),
                             new Specification<Expression>(decreases, decrAttrs),
                             req, ens, yieldReq, yieldEns,
                             body, attrs, signatureEllipsis);
     iter.BodyStartTok = bodyStart;
     iter.BodyEndTok = bodyEnd;
 .)
  .
/*------------------------------------------------------------------------*/
GenericParameters<.List<TypeParameter/*!*/>/*!*/ typeArgs.>
= (. Contract.Requires(cce.NonNullElements(typeArgs));
     IToken/*!*/ id;
     TypeParameter.EqualitySupportValue eqSupport;
  .)
  "<"
  NoUSIdent<out id>          (. eqSupport = TypeParameter.EqualitySupportValue.Unspecified; .)
  [ "(" "==" ")"             (. eqSupport = TypeParameter.EqualitySupportValue.Required; .)
    ]                        (. typeArgs.Add(new TypeParameter(id, id.val, eqSupport)); .)
  { "," NoUSIdent<out id>    (. eqSupport = TypeParameter.EqualitySupportValue.Unspecified; .)
    [ "(" "==" ")"           (. eqSupport = TypeParameter.EqualitySupportValue.Required; .)
    ]                        (. typeArgs.Add(new TypeParameter(id, id.val, eqSupport)); .)
  }
  ">"
  .
/*------------------------------------------------------------------------*/
MethodDecl<DeclModifierData dmod, bool allowConstructor, bool isWithinAbstractModule, out Method/*!*/ m>
= (. Contract.Ensures(Contract.ValueAtReturn(out m) !=null);
     IToken/*!*/ id = Token.NoToken;
     bool hasName = false;  IToken keywordToken;
     Attributes attrs = null;
     List<TypeParameter/*!*/>/*!*/ typeArgs = new List<TypeParameter/*!*/>();
     List<Formal/*!*/> ins = new List<Formal/*!*/>();
     List<Formal/*!*/> outs = new List<Formal/*!*/>();
     List<MaybeFreeExpression/*!*/> req = new List<MaybeFreeExpression/*!*/>();
     List<FrameExpression/*!*/> mod = new List<FrameExpression/*!*/>();
     List<MaybeFreeExpression/*!*/> ens = new List<MaybeFreeExpression/*!*/>();
     List<Expression/*!*/> dec = new List<Expression/*!*/>();
     Attributes decAttrs = null;
     Attributes modAttrs = null;
     BlockStmt body = null;
     bool isLemma = false;
     bool isConstructor = false;
     bool isIndLemma = false;
     bool isCoLemma = false;
     IToken signatureEllipsis = null;
     IToken bodyStart = Token.NoToken;
     IToken bodyEnd = Token.NoToken;
     AllowedDeclModifiers allowed = AllowedDeclModifiers.None;
     string caption = "";
  .)
  SYNC
  ( "method"                        (. caption = "Methods";
                                       allowed = AllowedDeclModifiers.Ghost | AllowedDeclModifiers.Static 
                                         | AllowedDeclModifiers.Extern; .)
  | "lemma"                         (. isLemma = true; caption = "Lemmas";
                                       allowed = AllowedDeclModifiers.AlreadyGhost | AllowedDeclModifiers.Static 
                                         | AllowedDeclModifiers.Protected; .)
  | "colemma"                       (. isCoLemma = true; caption = "Colemmas";
                                       allowed = AllowedDeclModifiers.AlreadyGhost | AllowedDeclModifiers.Static 
                                         | AllowedDeclModifiers.Protected; .)
  | "comethod"                      (. isCoLemma = true; caption = "Comethods";
                                       allowed = AllowedDeclModifiers.AlreadyGhost | AllowedDeclModifiers.Static 
                                         | AllowedDeclModifiers.Protected;
                                       errors.Warning(t, "the 'comethod' keyword has been deprecated; it has been renamed to 'colemma'");
                                    .)
  | "inductive" "lemma"             (. isIndLemma = true;  caption = "Inductive lemmas";
                                       allowed = AllowedDeclModifiers.AlreadyGhost | AllowedDeclModifiers.Static;.)
  | "constructor"                   (. if (allowConstructor) {
                                         isConstructor = true;
                                       } else {
                                         SemErr(t, "constructors are allowed only in classes");
                                       } 
                                       caption = "Constructors";
                                       allowed = AllowedDeclModifiers.None;
                                    .)
  )                                 (. keywordToken = t; 
                                       CheckDeclModifiers(dmod, caption, allowed); .)
  { Attribute<ref attrs> }
  [ NoUSIdent<out id>               (. hasName = true; .)
  ]
  (. if (!hasName) {
       id = keywordToken;
       if (!isConstructor) {
         SemErr(la, "a method must be given a name (expecting identifier)");
       }
     }
     EncodeExternAsAttribute(dmod, ref attrs, id, /* needAxiom */ true);
  .)
  (
    [ GenericParameters<typeArgs> ]
    Formals<true, !dmod.IsGhost, ins>
    [ "returns"                                 (. if (isConstructor) { SemErr(t, "constructors cannot have out-parameters"); } .)
      Formals<false, !dmod.IsGhost, outs>
    ]
  | "..."                                       (. signatureEllipsis = t; .)
  )
  { MethodSpec<req, mod, ens, dec, ref decAttrs, ref modAttrs> }
  [ BlockStmt<out body, out bodyStart, out bodyEnd>
  ]
  (.
     if (!isWithinAbstractModule && DafnyOptions.O.DisallowSoundnessCheating && body == null && ens.Count > 0 && !Attributes.Contains(attrs, "axiom") && !Attributes.Contains(attrs, "imported") && !Attributes.Contains(attrs, "decl") && theVerifyThisFile) {
        SemErr(t, "a method with an ensures clause must have a body, unless given the :axiom attribute");
     }

     IToken tok = theVerifyThisFile ? id : new IncludeToken(id);
     if (isConstructor) {
       m = new Constructor(tok, hasName ? id.val : "_ctor", typeArgs, ins,
                           req, new Specification<FrameExpression>(mod, modAttrs), ens, new Specification<Expression>(dec, decAttrs), body, attrs, signatureEllipsis);
     } else if (isIndLemma) {
       m = new InductiveLemma(tok, id.val, dmod.IsStatic, typeArgs, ins, outs,
                              req, new Specification<FrameExpression>(mod, modAttrs), ens, new Specification<Expression>(dec, decAttrs), body, attrs, signatureEllipsis);
     } else if (isCoLemma) {
       m = new CoLemma(tok, id.val, dmod.IsStatic, typeArgs, ins, outs,
                       req, new Specification<FrameExpression>(mod, modAttrs), ens, new Specification<Expression>(dec, decAttrs), body, attrs, signatureEllipsis);
     } else if (isLemma) {
       m = new Lemma(tok, id.val, dmod.IsStatic, typeArgs, ins, outs,
                     req, new Specification<FrameExpression>(mod, modAttrs), ens, new Specification<Expression>(dec, decAttrs), body, attrs, signatureEllipsis);
     } else {
       m = new Method(tok, id.val, dmod.IsStatic, dmod.IsGhost, typeArgs, ins, outs,
                      req, new Specification<FrameExpression>(mod, modAttrs), ens, new Specification<Expression>(dec, decAttrs), body, attrs, signatureEllipsis);
     }
     m.BodyStartTok = bodyStart;
     m.BodyEndTok = bodyEnd;
 .)
  .
MethodSpec<.List<MaybeFreeExpression/*!*/>/*!*/ req, List<FrameExpression/*!*/>/*!*/ mod, List<MaybeFreeExpression/*!*/>/*!*/ ens,
           List<Expression/*!*/>/*!*/ decreases, ref Attributes decAttrs, ref Attributes modAttrs.>
= (. Contract.Requires(cce.NonNullElements(req)); Contract.Requires(cce.NonNullElements(mod)); Contract.Requires(cce.NonNullElements(ens)); Contract.Requires(cce.NonNullElements(decreases));
     Expression/*!*/ e;  FrameExpression/*!*/ fe;  bool isFree = false; Attributes ensAttrs = null;
  .)
  SYNC
  ( "modifies" { IF(IsAttribute()) Attribute<ref modAttrs> }
               FrameExpression<out fe, false, false>         (. mod.Add(fe); .)
               { "," FrameExpression<out fe, false, false>   (. mod.Add(fe); .)
               }
               OldSemi
  | [ "free"                                                 (. isFree = true;
                                                                errors.Warning(t, "the 'free' keyword is soon to be deprecated");
                                                             .)
    ]
    ( "requires" Expression<out e, false, false> OldSemi     (. req.Add(new MaybeFreeExpression(e, isFree)); .)
    | "ensures"
      { IF(IsAttribute()) Attribute<ref ensAttrs> }
      Expression<out e, false, false> OldSemi                (. ens.Add(new MaybeFreeExpression(e, isFree, ensAttrs)); .)
    )
  | "decreases" { IF(IsAttribute()) Attribute<ref decAttrs> } DecreasesList<decreases, true, false> OldSemi
  )
  .
IteratorSpec<.List<FrameExpression/*!*/>/*!*/ reads, List<FrameExpression/*!*/>/*!*/ mod, List<Expression/*!*/> decreases,
              List<MaybeFreeExpression/*!*/>/*!*/ req, List<MaybeFreeExpression/*!*/>/*!*/ ens,
              List<MaybeFreeExpression/*!*/>/*!*/ yieldReq, List<MaybeFreeExpression/*!*/>/*!*/ yieldEns,
              ref Attributes readsAttrs, ref Attributes modAttrs, ref Attributes decrAttrs.>
= (. Expression/*!*/ e; FrameExpression/*!*/ fe; bool isFree = false; bool isYield = false; Attributes ensAttrs = null;
  .)
  SYNC
  ( "reads"    { IF(IsAttribute()) Attribute<ref readsAttrs> }
               FrameExpression<out fe, false, false>       (. reads.Add(fe); .)
               { "," FrameExpression<out fe, false, false> (. reads.Add(fe); .)
               }
               OldSemi
  | "modifies" { IF(IsAttribute()) Attribute<ref modAttrs> }
               FrameExpression<out fe, false, false>       (. mod.Add(fe); .)
               { "," FrameExpression<out fe, false, false> (. mod.Add(fe); .)
               }
               OldSemi
  | [ "free"                                                 (. isFree = true;
                                                                errors.Warning(t, "the 'free' keyword is soon to be deprecated");
                                                             .)
    ]
    [ "yield"                                                (. isYield = true; .)
    ]
    ( "requires" Expression<out e, false, false> OldSemi     (. if (isYield) {
                                                                  yieldReq.Add(new MaybeFreeExpression(e, isFree));
                                                                } else {
                                                                  req.Add(new MaybeFreeExpression(e, isFree));
                                                                }
                                                             .)
    | "ensures" { IF(IsAttribute()) Attribute<ref ensAttrs> }
      Expression<out e, false, false> OldSemi                (. if (isYield) {
                                                                  yieldEns.Add(new MaybeFreeExpression(e, isFree, ensAttrs));
                                                                } else {
                                                                  ens.Add(new MaybeFreeExpression(e, isFree, ensAttrs));
                                                                }
                                                             .)
    )
  | "decreases" { IF(IsAttribute()) Attribute<ref decrAttrs> } DecreasesList<decreases, false, false> OldSemi
  )
  .
Formals<.bool incoming, bool allowGhostKeyword, List<Formal> formals.>
= (. Contract.Requires(cce.NonNullElements(formals)); IToken id;  Type ty;  bool isGhost; .)
  "("
  [
    GIdentType<allowGhostKeyword, out id, out ty, out isGhost>         (. formals.Add(new Formal(id, id.val, ty, incoming, isGhost)); .)
    { "," GIdentType<allowGhostKeyword, out id, out ty, out isGhost>   (. formals.Add(new Formal(id, id.val, ty, incoming, isGhost)); .)
    }
  ]
  ")"
  .
FormalsOptionalIds<.List<Formal/*!*/>/*!*/ formals.>
= (. Contract.Requires(cce.NonNullElements(formals)); IToken/*!*/ id;  Type/*!*/ ty;  string/*!*/ name;  bool isGhost; .)
  "("
  [
    TypeIdentOptional<out id, out name, out ty, out isGhost>        (. formals.Add(new Formal(id, name, ty, true, isGhost)); .)
    { "," TypeIdentOptional<out id, out name, out ty, out isGhost>  (. formals.Add(new Formal(id, name, ty, true, isGhost)); .)
    }
  ]
  ")"
  .
/*------------------------------------------------------------------------*/
Type<out Type ty>
= (. Contract.Ensures(Contract.ValueAtReturn(out ty) != null); IToken/*!*/ tok; .)
  TypeAndToken<out tok, out ty>
  .

TypeAndToken<out IToken tok, out Type ty>
= (. Contract.Ensures(Contract.ValueAtReturn(out tok)!=null); Contract.Ensures(Contract.ValueAtReturn(out ty) != null);
     tok = Token.NoToken;  ty = new BoolType();  /*keep compiler happy*/
     List<Type> gt; List<Type> tupleArgTypes = null;
  .)
  ( "bool"                          (. tok = t; .)
  | "char"                          (. tok = t;  ty = new CharType(); .)
  | "nat"                           (. tok = t;  ty = new NatType(); .)
  | "int"                           (. tok = t;  ty = new IntType(); .)
  | "real"                          (. tok = t;  ty = new RealType(); .)
<<<<<<< HEAD
=======
  | bvToken                         (. tok = t;
                                       int w = StringToInt(tok.val.Substring(2), 0, "bitvectors that wide");
                                       ty = new BitvectorType(w);
                                    .)
>>>>>>> 16b7d12d
  | "object"                        (. tok = t;  ty = new ObjectType(); .)
  | "set"                           (. tok = t;  gt = new List<Type>(); .)
    [ GenericInstantiation<gt> ]    (. if (gt.Count > 1) {
                                         SemErr("set type expects only one type argument");
                                       }
                                       ty = new SetType(true, gt.Count == 1 ? gt[0] : null);
                                    .)
  | "iset"                          (. tok = t;  gt = new List<Type>(); .)
    [ GenericInstantiation<gt> ]    (. if (gt.Count > 1) {
                                         SemErr("set type expects only one type argument");
                                       }
                                       ty = new SetType(false, gt.Count == 1 ? gt[0] : null);
                                    .)
  | "multiset"                      (. tok = t;  gt = new List<Type>(); .)
    [ GenericInstantiation<gt> ]    (. if (gt.Count > 1) {
                                         SemErr("multiset type expects only one type argument");
                                       }
                                       ty = new MultiSetType(gt.Count == 1 ? gt[0] : null);
                                    .)
  | "seq"                           (. tok = t;  gt = new List<Type>(); .)
    [ GenericInstantiation<gt> ]    (. if (gt.Count > 1) {
                                         SemErr("seq type expects only one type argument");
                                       }
                                       ty = new SeqType(gt.Count == 1 ? gt[0] : null);
                                    .)
  | "string"                        (. tok = t;  ty = new UserDefinedType(tok, tok.val, null); .)
  | "map"                           (. tok = t;  gt = new List<Type>(); .)
    [ GenericInstantiation<gt> ]    (. if (gt.Count == 0) {
                                         ty = new MapType(true, null, null);
                                       } else if (gt.Count != 2) {
                                         SemErr("map type expects two type arguments");
                                         ty = new MapType(true, gt[0], gt.Count == 1 ? new InferredTypeProxy() : gt[1]);
                                       } else {
                                         ty = new MapType(true, gt[0], gt[1]);
                                       }
                                    .)
  | "imap"                          (. tok = t;  gt = new List<Type>(); .)
    [ GenericInstantiation<gt> ]    (. if (gt.Count == 0) {
                                         ty = new MapType(false, null, null);
                                       } else if (gt.Count != 2) {
                                         SemErr("imap type expects two type arguments");
                                         ty = new MapType(false, gt[0], gt.Count == 1 ? new InferredTypeProxy() : gt[1]);
                                       } else {
                                         ty = new MapType(false, gt[0], gt[1]);
                                       }
                                    .)
  | arrayToken                      (. tok = t;  gt = null; .)
    [ (. gt = new List<Type>(); .)
      GenericInstantiation<gt>
    ]
<<<<<<< HEAD
                                    (. int dims = tok.val.Length == 5 ? 1 : int.Parse(tok.val.Substring(5));
=======
                                    (. int dims = StringToInt(tok.val.Substring(5), 1, "arrays of that many dimensions");
>>>>>>> 16b7d12d
                                       ty = theBuiltIns.ArrayType(tok, dims, gt, true);
                                    .)
  | "("                             (. tok = t; tupleArgTypes = new List<Type>(); .)
    [ Type<out ty>                  (. tupleArgTypes.Add(ty); .)
      { "," Type<out ty>            (. tupleArgTypes.Add(ty); .)
      }
    ]
    ")"                             (. if (tupleArgTypes.Count == 1) {
                                         // just return the type 'ty'
                                       } else {
                                         var dims = tupleArgTypes.Count;
                                         var tmp = theBuiltIns.TupleType(tok, dims, true);  // make sure the tuple type exists
                                         ty = new UserDefinedType(tok, BuiltIns.TupleTypeName(dims), dims == 0 ? null : tupleArgTypes);
                                       }
                                    .)
  | (. Expression e; tok = t; .)
    NameSegmentForTypeName<out e> (. tok = t; .)
    { "." ident                      (. tok = t; List<Type> typeArgs = null; .)
      [ (. typeArgs = new List<Type>(); .)
        GenericInstantiation<typeArgs>
      ]
      (. e = new ExprDotName(tok, e, tok.val, typeArgs); .)
    }
    (. ty = new UserDefinedType(e.tok, e); .)
  )
  [ (. Type t2; .)
    "->"                  (. tok = t; .)
    Type<out t2>
    (. if (tupleArgTypes != null) {
         gt = tupleArgTypes;
        } else {
         gt = new List<Type>{ ty };
       }
       ty = new ArrowType(tok, gt, t2);
       theBuiltIns.CreateArrowTypeDecl(gt.Count);
    .)
  ]

  .
GenericInstantiation<.List<Type/*!*/>/*!*/ gt.>
= (. Contract.Requires(cce.NonNullElements(gt)); Type/*!*/ ty; .)
  "<"
    Type<out ty>                     (. gt.Add(ty); .)
    { "," Type<out ty>               (. gt.Add(ty); .)
    }
  ">"
  .
/*------------------------------------------------------------------------*/
FunctionDecl<DeclModifierData dmod, bool isWithinAbstractModule, out Function/*!*/ f>
= (. Contract.Ensures(Contract.ValueAtReturn(out f)!=null);
     Attributes attrs = null;
     IToken/*!*/ id = Token.NoToken;  // to please compiler
     List<TypeParameter/*!*/> typeArgs = new List<TypeParameter/*!*/>();
     List<Formal/*!*/> formals = new List<Formal/*!*/>();
     Type/*!*/ returnType = new BoolType();
     List<Expression/*!*/> reqs = new List<Expression/*!*/>();
     List<Expression/*!*/> ens = new List<Expression/*!*/>();
     List<FrameExpression/*!*/> reads = new List<FrameExpression/*!*/>();
     List<Expression/*!*/> decreases;
     Expression body = null;
     bool isPredicate = false; bool isIndPredicate = false; bool isCoPredicate = false;
     bool isFunctionMethod = false;
     IToken bodyStart = Token.NoToken;
     IToken bodyEnd = Token.NoToken;
     IToken signatureEllipsis = null;
     bool missingOpenParen;
  .)
  /* ----- function ----- */
  ( "function"
    [ "method"                 (. isFunctionMethod = true; .)
    ]
    (. AllowedDeclModifiers allowed = AllowedDeclModifiers.AlreadyGhost | AllowedDeclModifiers.Static | AllowedDeclModifiers.Protected;
       string caption = "Functions";
       if (isFunctionMethod) { 
         allowed |= AllowedDeclModifiers.Extern; 
         caption = "Function methods";
       }
       CheckDeclModifiers(dmod, caption, allowed);
    .)
    { Attribute<ref attrs> }
    NoUSIdent<out id>
    (
      [ GenericParameters<typeArgs> ]
      Formals<true, isFunctionMethod, formals>
      ":"
      Type<out returnType>
    | "..."                    (. signatureEllipsis = t; .)
    )

  /* ----- predicate ----- */
  | "predicate"                (. isPredicate = true; .)
    [ "method"                 (. isFunctionMethod = true; .)
    ]
    (. AllowedDeclModifiers allowed = AllowedDeclModifiers.AlreadyGhost | AllowedDeclModifiers.Static | AllowedDeclModifiers.Protected;
       string caption = "Predicates";
       if (isFunctionMethod) { 
         allowed |= AllowedDeclModifiers.Extern; 
         caption = "Predicate methods";
       }
       CheckDeclModifiers(dmod, caption, allowed);
    .)
    { Attribute<ref attrs> }
    NoUSIdent<out id>
    (
      [ GenericParameters<typeArgs> ]                  (. missingOpenParen = true; .)
      [ Formals<true, isFunctionMethod, formals>       (. missingOpenParen = false; .)
      ]                                                (. if (missingOpenParen) { errors.Warning(t, "with the new support of higher-order functions in Dafny, parentheses-less predicates are no longer supported; in the new syntax, parentheses are required for the declaration and uses of predicates, even if the predicate takes no additional arguments"); } .)
      [ ":"                    (. SemErr(t, "predicates do not have an explicitly declared return type; it is always bool"); .)
      ]
    | "..."                    (. signatureEllipsis = t; .)
    )

  /* ----- inductive predicate ----- */
  | "inductive" "predicate"    (. isIndPredicate = true; .)
    (. CheckDeclModifiers(dmod, "Inductive predicates",
         AllowedDeclModifiers.AlreadyGhost | AllowedDeclModifiers.Static | AllowedDeclModifiers.Protected);
    .)
    { Attribute<ref attrs> }
    NoUSIdent<out id>
    (
      [ GenericParameters<typeArgs> ]
      Formals<true, isFunctionMethod, formals>
      [ ":"                    (. SemErr(t, "inductive predicates do not have an explicitly declared return type; it is always bool"); .)
      ]
    | "..."                    (. signatureEllipsis = t; .)
    )

  /* ----- copredicate ----- */
  | "copredicate"              (. isCoPredicate = true; .)
    (. CheckDeclModifiers(dmod, "Copredicates",
         AllowedDeclModifiers.AlreadyGhost | AllowedDeclModifiers.Static | AllowedDeclModifiers.Protected);
    .)
    { Attribute<ref attrs> }
    NoUSIdent<out id>
    (
      [ GenericParameters<typeArgs> ]
      Formals<true, isFunctionMethod, formals>
      [ ":"                    (. SemErr(t, "copredicates do not have an explicitly declared return type; it is always bool"); .)
      ]
    | "..."                    (. signatureEllipsis = t; .)
    )
  )

  (. decreases = isIndPredicate || isCoPredicate ? null : new List<Expression/*!*/>(); .)
  { FunctionSpec<reqs, reads, ens, decreases> }
  [ FunctionBody<out body, out bodyStart, out bodyEnd>
  ]
  (. if (!isWithinAbstractModule && DafnyOptions.O.DisallowSoundnessCheating && body == null && ens.Count > 0 &&
         !Attributes.Contains(attrs, "axiom") && !Attributes.Contains(attrs, "imported")) {
        SemErr(t, "a function with an ensures clause must have a body, unless given the :axiom attribute");
     }
     EncodeExternAsAttribute(dmod, ref attrs, id, /* needAxiom */ true);
     IToken tok = theVerifyThisFile ? id : new IncludeToken(id);
     if (isPredicate) {
        f = new Predicate(tok, id.val, dmod.IsStatic, dmod.IsProtected, !isFunctionMethod, typeArgs, formals,
                          reqs, reads, ens, new Specification<Expression>(decreases, null), body, Predicate.BodyOriginKind.OriginalOrInherited, attrs, signatureEllipsis);
     } else if (isIndPredicate) {
        f = new InductivePredicate(tok, id.val, dmod.IsStatic, dmod.IsProtected, typeArgs, formals,
                                   reqs, reads, ens, body, attrs, signatureEllipsis);
     } else if (isCoPredicate) {
        f = new CoPredicate(tok, id.val, dmod.IsStatic, dmod.IsProtected, typeArgs, formals,
                            reqs, reads, ens, body, attrs, signatureEllipsis);
     } else {
        f = new Function(tok, id.val, dmod.IsStatic, dmod.IsProtected, !isFunctionMethod, typeArgs, formals, returnType,
                         reqs, reads, ens, new Specification<Expression>(decreases, null), body, attrs, signatureEllipsis);
     }
     f.BodyStartTok = bodyStart;
     f.BodyEndTok = bodyEnd;
     theBuiltIns.CreateArrowTypeDecl(formals.Count);
     if (isIndPredicate || isCoPredicate) {
       // also create an arrow type for the corresponding prefix predicate
       theBuiltIns.CreateArrowTypeDecl(formals.Count + 1);
     }
  .)
  .
FunctionSpec<.List<Expression/*!*/>/*!*/ reqs, List<FrameExpression/*!*/>/*!*/ reads, List<Expression/*!*/>/*!*/ ens, List<Expression/*!*/> decreases.>
= (. Contract.Requires(cce.NonNullElements(reqs));
     Contract.Requires(cce.NonNullElements(reads));
     Contract.Requires(decreases == null || cce.NonNullElements(decreases));
     Expression/*!*/ e;  FrameExpression/*!*/ fe; .)
  SYNC
  ( "requires" Expression<out e, false, false> OldSemi  (. reqs.Add(e); .)
  | "reads"
    PossiblyWildFrameExpression<out fe, false>          (. reads.Add(fe); .)
    { "," PossiblyWildFrameExpression<out fe, false>    (. reads.Add(fe); .)
    }
    OldSemi
  | "ensures" Expression<out e, false, false> OldSemi       (. ens.Add(e); .)
  | "decreases"                               (. if (decreases == null) {
                                                   SemErr(t, "'decreases' clauses are meaningless for copredicates, so they are not allowed");
                                                   decreases = new List<Expression/*!*/>();
                                                 }
                                              .)
    DecreasesList<decreases, false, false> OldSemi
  )
  .

PossiblyWildExpression<out Expression e, bool allowLambda>
= (. Contract.Ensures(Contract.ValueAtReturn(out e)!=null);
     e = dummyExpr; .)
  /* A decreases clause on a loop asks that no termination check be performed.
   * Use of this feature is sound only with respect to partial correctness.
   */
  ( "*"                        (. e = new WildcardExpr(t); .)
  | Expression<out e, false, allowLambda>
  )
  .
PossiblyWildFrameExpression<out FrameExpression fe, bool allowSemi>
= (. Contract.Ensures(Contract.ValueAtReturn(out fe) != null); fe = dummyFrameExpr; .)
  /* A reads clause can list a wildcard, which allows the enclosing function to
   * read anything.  In many cases, and in particular in all cases where
   * the function is defined recursively, this makes it next to impossible to make
   * any use of the function.  Nevertheless, as an experimental feature, the
   * language allows it (and it is sound).
   */
  ( "*"                        (. fe = new FrameExpression(t, new WildcardExpr(t), null); .)
  | FrameExpression<out fe, allowSemi, false>
  )
  .
FrameExpression<out FrameExpression fe, bool allowSemi, bool allowLambda>
= (. Contract.Ensures(Contract.ValueAtReturn(out fe) != null);
     Expression/*!*/ e;
     IToken/*!*/ id;
     string fieldName = null;  IToken feTok = null;
     fe = null;
  .)
  ( Expression<out e, allowSemi, allowLambda>   (. feTok = e.tok; .)
    [ "`" Ident<out id>        (. fieldName = id.val;  feTok = id; .)
    ]                          (. fe = new FrameExpression(feTok, e, fieldName); .)
  |
    "`" Ident<out id>          (. fieldName = id.val; .)
                               (. fe = new FrameExpression(id, new ImplicitThisExpr(id), fieldName); .)
  )
  .
FunctionBody<out Expression/*!*/ e, out IToken bodyStart, out IToken bodyEnd>
= (. Contract.Ensures(Contract.ValueAtReturn(out e) != null); e = dummyExpr; .)
  "{"                         (. bodyStart = t; .)
  Expression<out e, true, true>
  "}"                         (. bodyEnd = t; .)
  .
/*------------------------------------------------------------------------*/
BlockStmt<out BlockStmt/*!*/ block, out IToken bodyStart, out IToken bodyEnd>
= (. Contract.Ensures(Contract.ValueAtReturn(out block) != null);
     List<Statement/*!*/> body = new List<Statement/*!*/>();
  .)
  "{"                                  (. bodyStart = t; .)
  { Stmt<body>
  }
  "}"                                  (. bodyEnd = t;
                                          block = new BlockStmt(bodyStart, bodyEnd, body); .)
  .
Stmt<.List<Statement/*!*/>/*!*/ ss.>
= (. Statement/*!*/ s;
  .)
  OneStmt<out s>                                (. ss.Add(s); .)
  .
OneStmt<out Statement/*!*/ s>
= (. Contract.Ensures(Contract.ValueAtReturn(out s) != null); IToken/*!*/ x;  IToken/*!*/ id;  string label = null;
     s = dummyStmt;  /* to please the compiler */
     BlockStmt bs;
     IToken bodyStart, bodyEnd;
     int breakCount;
  .)
  SYNC
  ( BlockStmt<out bs, out bodyStart, out bodyEnd>  (. s = bs; .)
  | AssertStmt<out s>
  | AssumeStmt<out s>
  | PrintStmt<out s>
  | UpdateStmt<out s>
  | VarDeclStatement<out s>
  | IfStmt<out s>
  | WhileStmt<out s>
  | MatchStmt<out s>
  | ForallStmt<out s>
  | CalcStmt<out s>
  | ModifyStmt<out s>
  | "label"                            (. x = t; .)
    NoUSIdent<out id> ":"
    OneStmt<out s>                     (. s.Labels = new LList<Label>(new Label(x, id.val), s.Labels); .)
  | "break"                            (. x = t; breakCount = 1; label = null; .)
    ( NoUSIdent<out id>                    (. label = id.val; .)
    | { "break"                        (. breakCount++; .)
      }
    )
    SYNC
    ";"                                (. s = label != null ? new BreakStmt(x, t, label) : new BreakStmt(x, t, breakCount); .)
  | ReturnStmt<out s>
  | SkeletonStmt<out s>
  )
  .

SkeletonStmt<out Statement s>
= (. List<IToken> names = null;
     List<Expression> exprs = null;
     IToken tok, dotdotdot, whereTok;
     Expression e; .)
  "..."                                (. dotdotdot = t; .)
  ["where"                             (. names = new List<IToken>(); exprs = new List<Expression>(); whereTok = t;.)
     Ident<out tok>                    (. names.Add(tok); .)
     {"," Ident<out tok>               (. names.Add(tok); .)
     }
     ":="
     Expression<out e, false, true>          (. exprs.Add(e); .)
     {"," Expression<out e, false, true>     (. exprs.Add(e); .)
     }
                                       (. if (exprs.Count != names.Count) {
                                            SemErr(whereTok, exprs.Count < names.Count ? "not enough expressions" : "too many expressions");
                                            names = null; exprs = null;
                                          }
                                       .)
  ]
  ";"
  (. s = new SkeletonStatement(dotdotdot, t, names, exprs); .)
  .
ReturnStmt<out Statement/*!*/ s>
= (.
   IToken returnTok = null;
   List<AssignmentRhs> rhss = null;
   AssignmentRhs r;
   bool isYield = false;
   .)
  ( "return"                         (. returnTok = t; .)
  | "yield"                          (. returnTok = t; isYield = true; .)
  )
  [ Rhs<out r>                       (. rhss = new List<AssignmentRhs>(); rhss.Add(r); .)
    { "," Rhs<out r>                 (. rhss.Add(r); .)
    }
  ]
  ";"                                (. if (isYield) {
                                          s = new YieldStmt(returnTok, t, rhss);
                                        } else {
                                          s = new ReturnStmt(returnTok, t, rhss);
                                        }
                                     .)
  .
UpdateStmt<out Statement/*!*/ s>
= (. List<Expression> lhss = new List<Expression>();
     List<AssignmentRhs> rhss = new List<AssignmentRhs>();
     Expression e;  AssignmentRhs r;
     IToken x, endTok = Token.NoToken;
     Attributes attrs = null;
     IToken suchThatAssume = null;
     Expression suchThat = null;
  .)
  Lhs<out e>                       (. x = e.tok; .)
  ( { Attribute<ref attrs> }
    ";"                            (. endTok = t; rhss.Add(new ExprRhs(e, attrs)); .)
  |                                (. lhss.Add(e); .)
    { "," Lhs<out e>               (. lhss.Add(e); .)
    }
    ( ":="                         (. x = t; .)
      Rhs<out r>                   (. rhss.Add(r); .)
      { "," Rhs<out r>             (. rhss.Add(r); .)
      }
    | ":|"                         (. x = t; .)
      [ IF(la.kind == _assume)     /* an Expression can also begin with an "assume", so this says to resolve it to pick up any "assume" here */
        "assume"                   (. suchThatAssume = t; .)
      ]
      Expression<out suchThat, false, true>
    )
    ";"                            (. endTok = t; .)
  | ":"                            (. SemErr(t, "invalid statement (did you forget the 'label' keyword?)"); .)
  )
  (. if (suchThat != null) {
       s = new AssignSuchThatStmt(x, endTok, lhss, suchThat, suchThatAssume, null);
     } else {
       if (lhss.Count == 0 && rhss.Count == 0) {
         s = new BlockStmt(x, endTok, new List<Statement>()); // error, give empty statement
       } else {
         s = new UpdateStmt(x, endTok, lhss, rhss);
       }
     }
  .)
  .
Rhs<out AssignmentRhs r>
= (. Contract.Ensures(Contract.ValueAtReturn<AssignmentRhs>(out r) != null);
     IToken/*!*/ x, newToken;  Expression/*!*/ e;
     Type ty = null;
     List<Expression> ee = null;
     List<Expression> args = null;
     r = dummyRhs;  // to please compiler
     Attributes attrs = null;
  .)
  ( "new"                              (. newToken = t; .)
    TypeAndToken<out x, out ty>
    [ "["                              (. ee = new List<Expression>(); .)
      Expressions<ee>
      "]"                              (. // make sure an array class with this dimensionality exists
                                          var tmp = theBuiltIns.ArrayType(ee.Count, new IntType(), true);
                                       .)
    |                                  (. x = null; args = new List<Expression/*!*/>(); .)
      "("
        [ Expressions<args> ]
      ")"
    ]
    (. if (ee != null) {
         r = new TypeRhs(newToken, ty, ee);
       } else if (args != null) {
         r = new TypeRhs(newToken, ty, args, false);
       } else {
         r = new TypeRhs(newToken, ty);
       }
    .)
  | "*"                                (. r = new HavocRhs(t); .)
  | Expression<out e, false, true>     (. r = new ExprRhs(e); .)
  )
  { Attribute<ref attrs> }             (. r.Attributes = attrs; .)
  .
VarDeclStatement<.out Statement/*!*/ s.>
= (. IToken x = null, assignTok = null;  bool isGhost = false;
     LocalVariable d;
     AssignmentRhs r;
     List<LocalVariable> lhss = new List<LocalVariable>();
     List<AssignmentRhs> rhss = new List<AssignmentRhs>();
     IToken suchThatAssume = null;
     Expression suchThat = null;
     Attributes attrs = null;
     IToken endTok;
     s = dummyStmt;
  .)
  [ "ghost"                                 (. isGhost = true;  x = t; .)
  ]
  "var"                                     (. if (!isGhost) { x = t; } .)
  ( { Attribute<ref attrs> }
    LocalIdentTypeOptional<out d, isGhost>    (. lhss.Add(d); d.Attributes = attrs; attrs = null; .)
    { ","
      { Attribute<ref attrs> }
      LocalIdentTypeOptional<out d, isGhost>  (. lhss.Add(d); d.Attributes = attrs; attrs = null; .)
    }
    [ ":="                           (. assignTok = t; .)
      Rhs<out r>                     (. rhss.Add(r); .)
      { "," Rhs<out r>               (. rhss.Add(r); .)
      }
    | { Attribute<ref attrs> }
      ":|"                           (. assignTok = t; .)
      [ IF(la.kind == _assume)       /* an Expression can also begin with an "assume", so this says to resolve it to pick up any "assume" here */
        "assume"                     (. suchThatAssume = t; .)
      ]
      Expression<out suchThat, false, true>
    ]
    SYNC ";"                         (. endTok = t; .)
    (. ConcreteUpdateStatement update;
       if (suchThat != null) {
         var ies = new List<Expression>();
         foreach (var lhs in lhss) {
           ies.Add(new IdentifierExpr(lhs.Tok, lhs.Name));
         }
         update = new AssignSuchThatStmt(assignTok, endTok, ies, suchThat, suchThatAssume, attrs);
       } else if (rhss.Count == 0) {
         update = null;
       } else {
         var ies = new List<Expression>();
         foreach (var lhs in lhss) {
           ies.Add(new AutoGhostIdentifierExpr(lhs.Tok, lhs.Name));
         }
         update = new UpdateStmt(assignTok, endTok, ies, rhss);
       }
       s = new VarDeclStmt(x, endTok, lhss, update);
    .)
  | "("                             (. var letLHSs = new List<CasePattern>();
                                       var letRHSs = new List<Expression>();
                                       List<CasePattern> arguments = new List<CasePattern>();
                                       CasePattern pat;
                                       Expression e = dummyExpr;
                                       IToken id = t;
                                    .)
      [ CasePattern<out pat>            (. arguments.Add(pat); .)
        { "," CasePattern<out pat>      (. arguments.Add(pat); .)
        }
      ]
    ")"                             (. // Parse parenthesis without an identifier as a built in tuple type.
                                       theBuiltIns.TupleType(id, arguments.Count, true); // make sure the tuple type exists
                                       string ctor = BuiltIns.TupleTypeCtorName;  //use the TupleTypeCtors
                                       pat = new CasePattern(id, ctor, arguments); 
                                       if (isGhost) { pat.Vars.Iter(bv => bv.IsGhost = true); }
                                       letLHSs.Add(pat);
                                    .)
    ( ":="
    | { Attribute<ref attrs> }
      ":|"                          (.  SemErr(pat.tok, "LHS of assign-such-that expression must be variables, not general patterns"); .)
    )
    Expression<out e, false, true>        (. letRHSs.Add(e); .)
    
    ";"
    (. s = new LetStmt(e.tok, e.tok, letLHSs, letRHSs); .)
  )
  .
IfStmt<out Statement/*!*/ ifStmt>
= (. Contract.Ensures(Contract.ValueAtReturn(out ifStmt) != null); IToken/*!*/ x;
     Expression guard = null;  IToken guardEllipsis = null;  bool isExistentialGuard = false;
     BlockStmt/*!*/ thn;
     BlockStmt/*!*/ bs;
     Statement/*!*/ s;
     Statement els = null;
     IToken bodyStart, bodyEnd, endTok;
     List<GuardedAlternative> alternatives;
     ifStmt = dummyStmt;  // to please the compiler
  .)
  "if"                       (. x = t; .)
  (
    IF(IsAlternative())
    AlternativeBlock<true, out alternatives, out endTok>
    (. ifStmt = new AlternativeStmt(x, endTok, alternatives); .)
  |
    ( IF(IsExistentialGuard())
      ExistentialGuard<out guard, true>  (. isExistentialGuard = true; .)
    | Guard<out guard>
    | "..."                              (. guardEllipsis = t; .)
    )
    BlockStmt<out thn, out bodyStart, out bodyEnd>    (. endTok = thn.EndTok; .)
    [ "else"
      ( IfStmt<out s>                                 (. els = s; endTok = s.EndTok; .)
      | BlockStmt<out bs, out bodyStart, out bodyEnd> (. els = bs; endTok = bs.EndTok; .)
      )
    ]
    (. if (guardEllipsis != null) {
         ifStmt = new SkeletonStatement(new IfStmt(x, endTok, isExistentialGuard, guard, thn, els), guardEllipsis, null);
       } else {
         ifStmt = new IfStmt(x, endTok, isExistentialGuard, guard, thn, els);
       }
    .)
  )
  .
AlternativeBlock<.bool allowExistentialGuards, out List<GuardedAlternative> alternatives, out IToken endTok.>
= (. alternatives = new List<GuardedAlternative>();
     IToken x;
     Expression e; bool isExistentialGuard;
     List<Statement> body;
  .)
  "{"
  { "case"                             (. x = t; isExistentialGuard = false; e = dummyExpr; .)
    ( IF(allowExistentialGuards && IsExistentialGuard())
      ExistentialGuard<out e, false >  (. isExistentialGuard = true; .)  // NB: don't allow lambda here
    | Expression<out e, true, false> // NB: don't allow lambda here
    )
    "=>"
    (. body = new List<Statement>(); .)
    { Stmt<body> }
    (. alternatives.Add(new GuardedAlternative(x, isExistentialGuard, e, body)); .)
  }
  "}"                           (. endTok = t; .)
  .
WhileStmt<out Statement stmt>
= (. Contract.Ensures(Contract.ValueAtReturn(out stmt) != null); IToken x;
     Expression guard = null;  IToken guardEllipsis = null;

     List<MaybeFreeExpression> invariants = new List<MaybeFreeExpression>();
     List<Expression> decreases = new List<Expression>();
     Attributes decAttrs = null;
     Attributes modAttrs = null;
     List<FrameExpression> mod = null;

     BlockStmt body = null;  IToken bodyEllipsis = null;
     IToken bodyStart = null, bodyEnd = null, endTok = Token.NoToken;
     List<GuardedAlternative> alternatives;
     stmt = dummyStmt;  // to please the compiler
     bool isDirtyLoop = true;
  .)
  "while"                    (. x = t; .)
  (
    IF(IsLoopSpec() || IsAlternative())
    { LoopSpec<invariants, decreases, ref mod, ref decAttrs, ref modAttrs> }
    AlternativeBlock<false, out alternatives, out endTok>
    (. stmt = new AlternativeLoopStmt(x, endTok, invariants, new Specification<Expression>(decreases, decAttrs), new Specification<FrameExpression>(mod, modAttrs), alternatives); .)
  |
    ( Guard<out guard>           (. Contract.Assume(guard == null || cce.Owner.None(guard)); .)
    | "..."                      (. guardEllipsis = t; .)
    )
    { LoopSpec<invariants, decreases, ref mod, ref decAttrs, ref modAttrs> }
    ( IF(la.kind == _lbrace)      /* if there's an open brace, claim it as the beginning of the loop body (as opposed to a BlockStmt following the loop) */
      BlockStmt<out body, out bodyStart, out bodyEnd>  (. endTok = body.EndTok; isDirtyLoop = false; .)
    | IF(la.kind == _ellipsis)    /* if there's an ellipsis, claim it as standing for the loop body (as opposed to a "...;" statement following the loop) */
      "..."                      (. bodyEllipsis = t; endTok = t; isDirtyLoop = false; .)
    | /* go body-less */
    )
    (.
      if (guardEllipsis != null || bodyEllipsis != null) {
        if (mod != null) {
          SemErr(mod[0].E.tok, "'modifies' clauses are not allowed on refining loops");
        }
        if (body == null && !isDirtyLoop) {
          body = new BlockStmt(x, endTok, new List<Statement>());
        }
        stmt = new WhileStmt(x, endTok, guard, invariants, new Specification<Expression>(decreases, decAttrs), new Specification<FrameExpression>(null, null), body);
        stmt = new SkeletonStatement(stmt, guardEllipsis, bodyEllipsis);
      } else {
        // The following statement protects against crashes in case of parsing errors
        if (body == null && !isDirtyLoop) {
          body = new BlockStmt(x, endTok, new List<Statement>());
        }
        stmt = new WhileStmt(x, endTok, guard, invariants, new Specification<Expression>(decreases, decAttrs), new Specification<FrameExpression>(mod, modAttrs), body);
      }
    .)
  )
  .
LoopSpec<.List<MaybeFreeExpression> invariants, List<Expression> decreases, ref List<FrameExpression> mod, ref Attributes decAttrs, ref Attributes modAttrs.>
= (. Expression e; FrameExpression fe;
     bool isFree = false; Attributes attrs = null;
  .)
  ( SYNC
    [ "free"                                      (. isFree = true; errors.Warning(t, "the 'free' keyword is soon to be deprecated"); .)
    ]
    "invariant"
    { IF(IsAttribute()) Attribute<ref attrs> }
    Expression<out e, false, true>                (. invariants.Add(new MaybeFreeExpression(e, isFree, attrs)); .)
    OldSemi
  | SYNC "decreases"
    { IF(IsAttribute()) Attribute<ref decAttrs> }
    DecreasesList<decreases, true, true>
    OldSemi
  | SYNC "modifies"                               (. mod = mod ?? new List<FrameExpression>(); .)
    { IF(IsAttribute()) Attribute<ref modAttrs> }
    FrameExpression<out fe, false, true>          (. mod.Add(fe); .)
    { "," FrameExpression<out fe, false, true>    (. mod.Add(fe); .)
    }
    OldSemi
  )
  .
DecreasesList<.List<Expression> decreases, bool allowWildcard, bool allowLambda.>
= (. Expression e; .)
  PossiblyWildExpression<out e, allowLambda> (. if (!allowWildcard && e is WildcardExpr) {
                                                  SemErr(e.tok, "'decreases *' is allowed only on loops and tail-recursive methods");
                                                } else {
                                                  decreases.Add(e);
                                                }
                                             .)
  { "," PossiblyWildExpression<out e, allowLambda>
                                             (. if (!allowWildcard && e is WildcardExpr) {
                                                  SemErr(e.tok, "'decreases *' is allowed only on loops and tail-recursive methods");
                                                } else {
                                                  decreases.Add(e);
                                                }
                                             .)
  }
  .
Guard<out Expression e>   /* null represents demonic-choice */
= (. Expression/*!*/ ee;  e = null; .)
  ( "*"                             (. e = null; .)
  | IF(IsParenStar())  "(" "*" ")"  (. e = null; .)
  | Expression<out ee, true, true>        (. e = ee; .)
  )
  .
ExistentialGuard<out Expression e, bool allowLambda>
= (. var bvars = new List<BoundVar>();
     BoundVar bv;  IToken x;
     Attributes attrs = null;
     Expression body;
  .)
  IdentTypeOptional<out bv>                    (. bvars.Add(bv); x = bv.tok; .)
  { ","
    IdentTypeOptional<out bv>                  (. bvars.Add(bv); .)
  }
  { Attribute<ref attrs> }
  ":|"
  Expression<out body, true, allowLambda>
  (. e = new ExistsExpr(x, bvars, null, body, attrs); .)
  .
MatchStmt<out Statement/*!*/ s>
= (. Contract.Ensures(Contract.ValueAtReturn(out s) != null);
     Token x;  Expression/*!*/ e;  MatchCaseStmt/*!*/ c;
     List<MatchCaseStmt/*!*/> cases = new List<MatchCaseStmt/*!*/>();
     bool usesOptionalBrace = false;
  .)
  "match"                     (. x = t; .)
  Expression<out e, true, true>
  ( IF(la.kind == _lbrace)  /* always favor brace-enclosed match body to a case-less match */
    "{" (. usesOptionalBrace = true; .)
        { CaseStatement<out c> (. cases.Add(c); .) }
    "}"
  |     { IF(la.kind == _case)  /* let each "case" bind to the closest preceding "match" */
          CaseStatement<out c> (. cases.Add(c); .)
        }
  )
  (. s = new MatchStmt(x, t, e, cases, usesOptionalBrace); .)
  .
CaseStatement<out MatchCaseStmt/*!*/ c>
= (. Contract.Ensures(Contract.ValueAtReturn(out c) != null);
     IToken/*!*/ x, id;
     List<CasePattern/*!*/> arguments = new List<CasePattern/*!*/>();
     CasePattern/*!*/ pat;
     List<Statement/*!*/> body = new List<Statement/*!*/>();
     string/*!*/ name = "";
  .)
  "case"                      (. x = t; .)
  ( Ident<out id>             (. name = id.val; .)
    [ "("
       [ CasePattern<out pat>        (. arguments.Add(pat); .)
         { "," CasePattern<out pat>  (. arguments.Add(pat); .)
         }
       ]
    ")" ]
  | "("
      CasePattern<out pat>        (. arguments.Add(pat); .)
      { "," CasePattern<out pat>  (. arguments.Add(pat); .)
      }
    ")"
  )
  "=>"
    SYNC  /* this SYNC and the one inside the loop below are used to avoid problems with the IsNotEndOfCase test. The SYNC will
           * skip until the next symbol that can legally occur here, which is either the beginning of a Stmt or whatever is allowed
           * to follow the CaseStatement.
           */
    { IF(IsNotEndOfCase()) /* This is a little sketchy. It would be nicer to be able to write IF(la is start-symbol of Stmt), but Coco doesn't allow that */
      Stmt<body>
      SYNC  /* see comment about SYNC above */
    }
  (. c = new MatchCaseStmt(x, name, arguments, body); .)
  .
/*------------------------------------------------------------------------*/
AssertStmt<out Statement/*!*/ s>
= (. Contract.Ensures(Contract.ValueAtReturn(out s) != null); IToken/*!*/ x;
     Expression e = dummyExpr; Attributes attrs = null;
     IToken dotdotdot = null;
  .)
  "assert"                                     (. x = t; .)
  { IF(IsAttribute()) Attribute<ref attrs> }
  ( Expression<out e, false, true>
  | "..."                                      (. dotdotdot = t; .)
  )
  ";"
  (. if (dotdotdot != null) {
       s = new SkeletonStatement(new AssertStmt(x, t, new LiteralExpr(x, true), attrs), dotdotdot, null);
     } else {
       s = new AssertStmt(x, t, e, attrs);
     }
  .)
  .
AssumeStmt<out Statement/*!*/ s>
= (. Contract.Ensures(Contract.ValueAtReturn(out s) != null); IToken/*!*/ x;
     Expression e = dummyExpr; Attributes attrs = null;
     IToken dotdotdot = null;
  .)
  "assume"                                     (. x = t; .)
  { IF(IsAttribute()) Attribute<ref attrs> }
  ( Expression<out e, false, true>
  | "..."                                      (. dotdotdot = t; .)
  )
  ";"
  (. if (dotdotdot != null) {
       s = new SkeletonStatement(new AssumeStmt(x, t, new LiteralExpr(x, true), attrs), dotdotdot, null);
     } else {
       s = new AssumeStmt(x, t, e, attrs);
     }
  .)
  .
PrintStmt<out Statement s>
= (. Contract.Ensures(Contract.ValueAtReturn(out s) != null);
     IToken x;  Expression e;
     var args = new List<Expression>();
  .)
  "print"                                      (. x = t; .)
  Expression<out e, false, true>               (. args.Add(e); .)
  { "," Expression<out e, false, true>         (. args.Add(e); .)
  }
  ";"                                          (. s = new PrintStmt(x, t, args); .)
  .

ForallStmt<out Statement/*!*/ s>
= (. Contract.Ensures(Contract.ValueAtReturn(out s) != null);
     IToken/*!*/ x = Token.NoToken;
     List<BoundVar> bvars = null;
     Attributes attrs = null;
     Expression range = null;
     var ens = new List<MaybeFreeExpression/*!*/>();
     bool isFree;
     Expression/*!*/ e;
     BlockStmt block = null;
     IToken bodyStart, bodyEnd;
     IToken tok = Token.NoToken;
  .)
  ( "forall"                                  (. x = t; tok = x; .)
  | "parallel"                                (. x = t;
                                                 errors.Warning(t, "the 'parallel' keyword has been deprecated; the comprehension statement now uses the keyword 'forall' (and the parentheses around the bound variables are now optional)");
                                              .)
  )

  ( IF(la.kind == _openparen)  /* disambiguation needed, because of the possibility of a body-less forall statement */
    "(" [ QuantifierDomain<out bvars, out attrs, out range> ] ")"
  |     [ IF(la.kind == _ident)  /* disambiguation needed, because of the possibility of a body-less forall statement */
          QuantifierDomain<out bvars, out attrs, out range>
        ]
  )
  (. if (bvars == null) { bvars = new List<BoundVar>(); }
     if (range == null) { range = new LiteralExpr(x, true); }
  .)

  {                                         (. isFree = false; .)
    [ "free"                                (. isFree = true;
                                               errors.Warning(t, "the 'free' keyword is soon to be deprecated");
                                            .)
    ]
    "ensures" Expression<out e, false, true>  (. ens.Add(new MaybeFreeExpression(e, isFree)); .)
    OldSemi                                   (. tok = t; .)
  }
  [ IF(la.kind == _lbrace)  /* if the input continues like a block statement, take it to be the body of the forall statement; a body-less forall statement must continue in some other way */
    BlockStmt<out block, out bodyStart, out bodyEnd>
  ]
  (. if (DafnyOptions.O.DisallowSoundnessCheating && block == null && 0 < ens.Count) {
        SemErr(t, "a forall statement with an ensures clause must have a body");
     }

     if (block != null) {
        tok = block.EndTok;
     }
     s = new ForallStmt(x, tok, bvars, attrs, range, ens, block);
  .)
  .

ModifyStmt<out Statement s>
= (. IToken tok;  IToken endTok = Token.NoToken;
     Attributes attrs = null;
     FrameExpression fe;  var mod = new List<FrameExpression>();
     BlockStmt body = null;  IToken bodyStart;
     IToken ellipsisToken = null;
  .)
  "modify"           (. tok = t; .)
  { IF(IsAttribute()) Attribute<ref attrs> }
  /* Note, there is an ambiguity here, because a curly brace may look like a FrameExpression and
   * may also look like a BlockStmt.  We're happy to parse the former, because if the user intended
   * the latter, then an explicit FrameExpression of {} could be given.
   */
  ( FrameExpression<out fe, false, true>       (. mod.Add(fe); .)
    { "," FrameExpression<out fe, false, true> (. mod.Add(fe); .)
    }
  | "..."                               (. ellipsisToken = t; .)
  )
  ( BlockStmt<out body, out bodyStart, out endTok>
  | SYNC ";"         (. endTok = t; .)
  )
  (. s = new ModifyStmt(tok, endTok, mod, attrs, body);
     if (ellipsisToken != null) {
       s = new SkeletonStatement(s, ellipsisToken, null);
     }
  .)
  .

CalcStmt<out Statement s>
= (. Contract.Ensures(Contract.ValueAtReturn(out s) != null);
     Token x;
     Attributes attrs = null;
     CalcStmt.CalcOp op, calcOp = Microsoft.Dafny.CalcStmt.DefaultOp, resOp = Microsoft.Dafny.CalcStmt.DefaultOp;
     var lines = new List<Expression>();
     var hints = new List<BlockStmt>();
     CalcStmt.CalcOp stepOp;
     var stepOps = new List<CalcStmt.CalcOp>();
     CalcStmt.CalcOp maybeOp;
     Expression e;
     IToken opTok;
     IToken danglingOperator = null;
  .)
  "calc"                                                  (. x = t; .)
  { IF(IsAttribute()) Attribute<ref attrs> }
  [ CalcOp<out opTok, out calcOp>                         (. maybeOp = calcOp.ResultOp(calcOp); // guard against non-transitive calcOp (like !=)
                                                             if (maybeOp == null) {
                                                               SemErr(opTok, "the main operator of a calculation must be transitive");
                                                             }
                                                             resOp = calcOp;
                                                          .)
  ]
  "{"
  { Expression<out e, false, true>                        (. lines.Add(e); stepOp = calcOp; danglingOperator = null; .)
    ";"
    [ CalcOp<out opTok, out op>                           (. maybeOp = resOp.ResultOp(op);
                                                             if (maybeOp == null) {
                                                               SemErr(opTok, "this operator cannot continue this calculation");
                                                             } else {
                                                               stepOp = op;
                                                               resOp = maybeOp;
                                                               danglingOperator = opTok;
                                                             }
                                                          .)
    ]                                                     (. stepOps.Add(stepOp); .)

    /* now for the hint, which we build up as a possibly empty sequence of statements placed into one BlockStmt */
    (. var subhints = new List<Statement>();
       IToken hintStart = la;  IToken hintEnd = hintStart;
       IToken t0, t1;
       BlockStmt subBlock; Statement subCalc;
    .)
    { IF(la.kind == _lbrace || la.kind == _calc)  /* Grab as a hint if possible, not a next line in the calculation whose expression begins with an open brace
                                                   * or StmtExpr containing a calc.  A user has to rewrite such a line to be enclosed in parentheses.
                                                   */
      ( BlockStmt<out subBlock, out t0, out t1>   (. hintEnd = subBlock.EndTok; subhints.Add(subBlock); .)
      | CalcStmt<out subCalc>                     (. hintEnd = subCalc.EndTok; subhints.Add(subCalc); .)
      )
    }
    (. var h = new BlockStmt(hintStart, hintEnd, subhints); // if the hint is empty, hintStart is the first token of the next line, but it doesn't matter because the block statement is just used as a container
       hints.Add(h);
       if (h.Body.Count != 0) { danglingOperator = null; }
    .)
  }
  "}"
  (.
    if (danglingOperator != null) {
      SemErr(danglingOperator, "a calculation cannot end with an operator");
    }
    if (lines.Count > 0) {
      // Repeat the last line to create a dummy line for the dangling hint
      lines.Add(lines[lines.Count - 1]);
    }
    s = new CalcStmt(x, t, calcOp, lines, hints, stepOps, resOp, attrs);
  .)
  .
CalcOp<out IToken x, out CalcStmt.CalcOp/*!*/ op>
= (. var binOp = BinaryExpr.Opcode.Eq; // Returns Eq if parsing fails because it is compatible with any other operator
     Expression k = null;
     x = null;
  .)
  ( "=="           (. x = t;  binOp = BinaryExpr.Opcode.Eq; .)
    [ "#" "[" Expression<out k, true, true> "]" ]
  | "<"            (. x = t;  binOp = BinaryExpr.Opcode.Lt; .)
  | ">"            (. x = t;  binOp = BinaryExpr.Opcode.Gt; .)
  | "<="           (. x = t;  binOp = BinaryExpr.Opcode.Le; .)
  | ">="           (. x = t;  binOp = BinaryExpr.Opcode.Ge; .)
  | "!="           (. x = t;  binOp = BinaryExpr.Opcode.Neq; .)
  | '\u2260'       (. x = t;  binOp = BinaryExpr.Opcode.Neq; .)
  | '\u2264'       (. x = t;  binOp = BinaryExpr.Opcode.Le; .)
  | '\u2265'       (. x = t;  binOp = BinaryExpr.Opcode.Ge; .)
  | EquivOp        (. x = t;  binOp = BinaryExpr.Opcode.Iff; .)
  | ImpliesOp      (. x = t;  binOp = BinaryExpr.Opcode.Imp; .)
  | ExpliesOp      (. x = t;  binOp = BinaryExpr.Opcode.Exp; .)
  )
  (.
    if (k == null) {
      op = new Microsoft.Dafny.CalcStmt.BinaryCalcOp(binOp);
    } else {
      op = new Microsoft.Dafny.CalcStmt.TernaryCalcOp(k);
    }
  .)
  .

/*------------------------------------------------------------------------*/
/* Note. In order to avoid LL(1) warnings for expressions that "parse as far as possible", it is
 * necessary to use Coco/R's IF construct.  That means there are two ways to check for some of
 * these operators, both in Is...() methods (defined above) and as grammar non-terminals (defined
 * here).  These pairs of definitions must be changed together.
 */
EquivOp = "<==>" | '\u21d4'.
ImpliesOp = "==>" | '\u21d2'.
ExpliesOp = "<==" | '\u21d0'.
AndOp = "&&" | '\u2227'.
OrOp = "||" | '\u2228'.

NegOp = "!" | '\u00ac'.
Forall = "forall" | '\u2200'.
Exists = "exists" | '\u2203'.
QSep = "::" | '\u2022'.

/* The "allowSemi" argument says whether or not the expression
 * to be parsed is allowed to have the form S;E where S is a call to a lemma.
 * "allowSemi" should be passed in as "false" whenever the expression to
 * be parsed sits in a context that itself is terminated by a semi-colon.
 *
 * The "allowLambda" says whether or not the expression to be parsed is
 * allowed to be a lambda expression.  More precisely, an identifier or
 * parenthesized-enclosed comma-delimited list of identifiers is allowed to
 * continue as a lambda expression (that is, continue with a "reads", "requires",
 * or "=>") only if "allowLambda" is true.  This affects function/method/iterator
 * specifications, if/while statements with guarded alternatives, and expressions
 * in the specification of a lambda expression itself.
<<<<<<< HEAD
 */
Expression<out Expression e, bool allowSemi, bool allowLambda>
= (. Expression e0; IToken endTok; .)
  EquivExpression<out e, allowSemi, allowLambda>
=======
 *
 * The "allowBitwiseOps" says whether or not to include or bypass bitwise operators
 * at the top level of this expression. It is passed in as "false" only inside
 * cardinality brackets, that is, "|expr|".
 */
Expression<out Expression e, bool allowSemi, bool allowLambda, bool allowBitwiseOps = true>
= (. Expression e0; IToken endTok; .)
  EquivExpression<out e, allowSemi, allowLambda, allowBitwiseOps>
>>>>>>> 16b7d12d
  [ IF(SemiFollowsCall(allowSemi, e))
    /* here we parse the ";E" that is part of a "LemmaCall;E" expression (other "S;E" expressions are parsed elsewhere) */
    ";"                       (. endTok = t; .)
    Expression<out e0, allowSemi, allowLambda>
    (. e = new StmtExpr(e.tok,
             new UpdateStmt(e.tok, endTok, new List<Expression>(), new List<AssignmentRhs>() { new ExprRhs(e, null) }),
             e0);
    .)
  ]
  .
/*------------------------------------------------------------------------*/
<<<<<<< HEAD
EquivExpression<out Expression e0, bool allowSemi, bool allowLambda>
= (. Contract.Ensures(Contract.ValueAtReturn(out e0) != null); IToken/*!*/ x;  Expression/*!*/ e1; .)
  ImpliesExpliesExpression<out e0, allowSemi, allowLambda>
  { IF(IsEquivOp())  /* read an EquivExpression as far as possible */
    EquivOp                                                   (. x = t; .)
    ImpliesExpliesExpression<out e1, allowSemi, allowLambda>  (. e0 = new BinaryExpr(x, BinaryExpr.Opcode.Iff, e0, e1); .)
  }
  .
/*------------------------------------------------------------------------*/
ImpliesExpliesExpression<out Expression e0, bool allowSemi, bool allowLambda>
= (. Contract.Ensures(Contract.ValueAtReturn(out e0) != null); IToken/*!*/ x;  Expression/*!*/ e1; .)
  LogicalExpression<out e0, allowSemi, allowLambda>
=======
EquivExpression<out Expression e0, bool allowSemi, bool allowLambda, bool allowBitwiseOps>
= (. Contract.Ensures(Contract.ValueAtReturn(out e0) != null); IToken/*!*/ x;  Expression/*!*/ e1; .)
  ImpliesExpliesExpression<out e0, allowSemi, allowLambda, allowBitwiseOps>
  { IF(IsEquivOp())  /* read an EquivExpression as far as possible */
    EquivOp                                                   (. x = t; .)
    ImpliesExpliesExpression<out e1, allowSemi, allowLambda, allowBitwiseOps>  (. e0 = new BinaryExpr(x, BinaryExpr.Opcode.Iff, e0, e1); .)
  }
  .
/*------------------------------------------------------------------------*/
ImpliesExpliesExpression<out Expression e0, bool allowSemi, bool allowLambda, bool allowBitwiseOps>
= (. Contract.Ensures(Contract.ValueAtReturn(out e0) != null); IToken/*!*/ x;  Expression/*!*/ e1; .)
  LogicalExpression<out e0, allowSemi, allowLambda, allowBitwiseOps>
>>>>>>> 16b7d12d
  [ IF(IsImpliesOp() || IsExpliesOp())  /* read an ImpliesExpliesExpression as far as possible */
    /* Note, the asymmetry in the parsing of implies and explies expressions stems from the fact that
     * implies is right associative whereas reverse implication is left associative
     */
    ( ImpliesOp                                               (. x = t; .)
<<<<<<< HEAD
      ImpliesExpression<out e1, allowSemi, allowLambda>       (. e0 = new BinaryExpr(x, BinaryExpr.Opcode.Imp, e0, e1); .)
    | ExpliesOp                                               (. x = t; .)
      LogicalExpression<out e1, allowSemi, allowLambda>       (. // The order of operands is reversed so that it can be turned into implication during resolution 
			                                                           e0 = new BinaryExpr(x, BinaryExpr.Opcode.Exp, e1, e0); .)
      { IF(IsExpliesOp())  /* read a reverse implication as far as possible */
        ExpliesOp                                             (. x = t; .)
        LogicalExpression<out e1, allowSemi, allowLambda>     (. //The order of operands is reversed so that it can be turned into implication during resolution
=======
      ImpliesExpression<out e1, allowSemi, allowLambda, allowBitwiseOps>       (. e0 = new BinaryExpr(x, BinaryExpr.Opcode.Imp, e0, e1); .)
    | ExpliesOp                                               (. x = t; .)
      LogicalExpression<out e1, allowSemi, allowLambda, allowBitwiseOps>       (. // The order of operands is reversed so that it can be turned into implication during resolution 
			                                                           e0 = new BinaryExpr(x, BinaryExpr.Opcode.Exp, e1, e0); .)
      { IF(IsExpliesOp())  /* read a reverse implication as far as possible */
        ExpliesOp                                             (. x = t; .)
        LogicalExpression<out e1, allowSemi, allowLambda, allowBitwiseOps>     (. //The order of operands is reversed so that it can be turned into implication during resolution
>>>>>>> 16b7d12d
				                                                         e0 = new BinaryExpr(x, BinaryExpr.Opcode.Exp, e1, e0); 
																															.)
      }
    )
  ]
  .
<<<<<<< HEAD
ImpliesExpression<out Expression e0, bool allowSemi, bool allowLambda>
= (. Contract.Ensures(Contract.ValueAtReturn(out e0) != null); IToken/*!*/ x;  Expression/*!*/ e1; .)
  LogicalExpression<out e0, allowSemi, allowLambda>
  [ IF(IsImpliesOp())  /* read an ImpliesExpression as far as possible */
    ImpliesOp                                               (. x = t; .)
    ImpliesExpression<out e1, allowSemi, allowLambda>       (. e0 = new BinaryExpr(x, BinaryExpr.Opcode.Imp, e0, e1); .)
  ]
  .
/*------------------------------------------------------------------------*/
LogicalExpression<out Expression e0, bool allowSemi, bool allowLambda>
= (. Contract.Ensures(Contract.ValueAtReturn(out e0) != null); IToken/*!*/ x;  Expression/*!*/ e1; .)
  RelationalExpression<out e0, allowSemi, allowLambda>
  [ IF(IsAndOp() || IsOrOp())  /* read a LogicalExpression as far as possible */
    ( AndOp                                                   (. x = t; .)
      RelationalExpression<out e1, allowSemi, allowLambda>    (. e0 = new BinaryExpr(x, BinaryExpr.Opcode.And, e0, e1); .)
      { IF(IsAndOp())  /* read a conjunction as far as possible */
        AndOp                                                 (. x = t; .)
        RelationalExpression<out e1, allowSemi, allowLambda>  (. e0 = new BinaryExpr(x, BinaryExpr.Opcode.And, e0, e1); .)
      }
    | OrOp                                                    (. x = t; .)
      RelationalExpression<out e1, allowSemi, allowLambda>    (. e0 = new BinaryExpr(x, BinaryExpr.Opcode.Or, e0, e1); .)
      { IF(IsOrOp())  /* read a disjunction as far as possible */
        OrOp                                                  (. x = t; .)
        RelationalExpression<out e1, allowSemi, allowLambda>  (. e0 = new BinaryExpr(x, BinaryExpr.Opcode.Or, e0, e1); .)
      }
    )
  ]
  .
/*------------------------------------------------------------------------*/
RelationalExpression<out Expression e, bool allowSemi, bool allowLambda>
=======
ImpliesExpression<out Expression e0, bool allowSemi, bool allowLambda, bool allowBitwiseOps>
= (. Contract.Ensures(Contract.ValueAtReturn(out e0) != null); IToken/*!*/ x;  Expression/*!*/ e1; .)
  LogicalExpression<out e0, allowSemi, allowLambda, allowBitwiseOps>
  [ IF(IsImpliesOp())  /* read an ImpliesExpression as far as possible */
    ImpliesOp                                               (. x = t; .)
    ImpliesExpression<out e1, allowSemi, allowLambda, allowBitwiseOps>       (. e0 = new BinaryExpr(x, BinaryExpr.Opcode.Imp, e0, e1); .)
  ]
  .
/*------------------------------------------------------------------------*/
LogicalExpression<out Expression e0, bool allowSemi, bool allowLambda, bool allowBitwiseOps>
= (. Contract.Ensures(Contract.ValueAtReturn(out e0) != null); IToken/*!*/ x;  Expression/*!*/ e1; .)
  RelationalExpression<out e0, allowSemi, allowLambda, allowBitwiseOps>
  [ IF(IsAndOp() || IsOrOp())  /* read a LogicalExpression as far as possible */
    ( AndOp                                                   (. x = t; .)
      RelationalExpression<out e1, allowSemi, allowLambda, allowBitwiseOps>    (. e0 = new BinaryExpr(x, BinaryExpr.Opcode.And, e0, e1); .)
      { IF(IsAndOp())  /* read a conjunction as far as possible */
        AndOp                                                 (. x = t; .)
        RelationalExpression<out e1, allowSemi, allowLambda, allowBitwiseOps>  (. e0 = new BinaryExpr(x, BinaryExpr.Opcode.And, e0, e1); .)
      }
    | OrOp                                                    (. x = t; .)
      RelationalExpression<out e1, allowSemi, allowLambda, allowBitwiseOps>    (. e0 = new BinaryExpr(x, BinaryExpr.Opcode.Or, e0, e1); .)
      { IF(IsOrOp())  /* read a disjunction as far as possible */
        OrOp                                                  (. x = t; .)
        RelationalExpression<out e1, allowSemi, allowLambda, allowBitwiseOps>  (. e0 = new BinaryExpr(x, BinaryExpr.Opcode.Or, e0, e1); .)
      }
    )
  ]
  .
/*------------------------------------------------------------------------*/
RelationalExpression<out Expression e, bool allowSemi, bool allowLambda, bool allowBitwiseOps>
>>>>>>> 16b7d12d
= (. Contract.Ensures(Contract.ValueAtReturn(out e) != null);
     IToken x, firstOpTok = null;  Expression e0, e1, acc = null;  BinaryExpr.Opcode op;
     List<Expression> chain = null;
     List<BinaryExpr.Opcode> ops = null;
     List<Expression/*?*/> prefixLimits = null;
     Expression k;
     int kind = 0;  // 0 ("uncommitted") indicates chain of ==, possibly with one !=
                    // 1 ("ascending")   indicates chain of ==, <, <=, possibly with one !=
                    // 2 ("descending")  indicates chain of ==, >, >=, possibly with one !=
                    // 3 ("illegal")     indicates illegal chain
                    // 4 ("disjoint")    indicates chain of disjoint set operators
     bool hasSeenNeq = false;
  .)
<<<<<<< HEAD
  Term<out e0, allowSemi, allowLambda>
                                   (. e = e0; .)
  [ IF(IsRelOp())  /* read a RelationalExpression as far as possible */
    RelOp<out x, out op, out k>    (. firstOpTok = x; .)
    Term<out e1, allowSemi, allowLambda>
=======
  Term<out e0, allowSemi, allowLambda, allowBitwiseOps>
                                   (. e = e0; .)
  [ IF(IsRelOp())  /* read a RelationalExpression as far as possible */
    RelOp<out x, out op, out k>    (. firstOpTok = x; .)
    Term<out e1, allowSemi, allowLambda, allowBitwiseOps>
>>>>>>> 16b7d12d
                                   (. if (k == null) {
                                        e = new BinaryExpr(x, op, e0, e1);
                                        if (op == BinaryExpr.Opcode.Disjoint)
                                          acc = new BinaryExpr(x, BinaryExpr.Opcode.Add, e0, e1); // accumulate first two operands.
                                      } else {
                                        Contract.Assert(op == BinaryExpr.Opcode.Eq || op == BinaryExpr.Opcode.Neq);
                                        e = new TernaryExpr(x, op == BinaryExpr.Opcode.Eq ? TernaryExpr.Opcode.PrefixEqOp : TernaryExpr.Opcode.PrefixNeqOp, k, e0, e1);
                                      }
                                   .)
    { IF(IsRelOp())  /* read a RelationalExpression as far as possible */
                                   (. if (chain == null) {
                                        chain = new List<Expression>();
                                        ops = new List<BinaryExpr.Opcode>();
                                        prefixLimits = new List<Expression>();
                                        chain.Add(e0);  ops.Add(op);  prefixLimits.Add(k);  chain.Add(e1);
                                        switch (op) {
                                          case BinaryExpr.Opcode.Eq:
                                            kind = 0;  break;
                                          case BinaryExpr.Opcode.Neq:
                                            kind = 0;  hasSeenNeq = true;  break;
                                          case BinaryExpr.Opcode.Lt:
                                          case BinaryExpr.Opcode.Le:
                                            kind = 1;  break;
                                          case BinaryExpr.Opcode.Gt:
                                          case BinaryExpr.Opcode.Ge:
                                            kind = 2;  break;
                                          case BinaryExpr.Opcode.Disjoint:
                                            kind = 4;  break;
                                          default:
                                            kind = 3;  break;
                                        }
                                      }
                                      e0 = e1;
                                   .)
      RelOp<out x, out op, out k>  (. switch (op) {
                                        case BinaryExpr.Opcode.Eq:
                                          if (kind != 0 && kind != 1 && kind != 2) { SemErr(x, "chaining not allowed from the previous operator"); }
                                          break;
                                        case BinaryExpr.Opcode.Neq:
                                          if (hasSeenNeq) { SemErr(x, "a chain cannot have more than one != operator"); }
                                          if (kind != 0 && kind != 1 && kind != 2) { SemErr(x, "this operator cannot continue this chain"); }
                                          hasSeenNeq = true;  break;
                                        case BinaryExpr.Opcode.Lt:
                                        case BinaryExpr.Opcode.Le:
                                          if (kind == 0) { kind = 1; }
                                          else if (kind != 1) { SemErr(x, "this operator chain cannot continue with an ascending operator"); }
                                          break;
                                        case BinaryExpr.Opcode.Gt:
                                        case BinaryExpr.Opcode.Ge:
                                          if (kind == 0) { kind = 2; }
                                          else if (kind != 2) { SemErr(x, "this operator chain cannot continue with a descending operator"); }
                                          break;
                                        case BinaryExpr.Opcode.Disjoint:
                                          if (kind != 4) { SemErr(x, "can only chain disjoint (!!) with itself."); kind = 3; }
                                          break;
                                        default:
                                          SemErr(x, "this operator cannot be part of a chain");
                                          kind = 3;  break;
                                      }
                                   .)
<<<<<<< HEAD
      Term<out e1, allowSemi, allowLambda>
=======
      Term<out e1, allowSemi, allowLambda, allowBitwiseOps>
>>>>>>> 16b7d12d
                                   (. ops.Add(op); prefixLimits.Add(k); chain.Add(e1);
                                      if (k != null) {
                                        Contract.Assert(op == BinaryExpr.Opcode.Eq || op == BinaryExpr.Opcode.Neq);
                                        e = new TernaryExpr(x, op == BinaryExpr.Opcode.Eq ? TernaryExpr.Opcode.PrefixEqOp : TernaryExpr.Opcode.PrefixNeqOp, k, e0, e1);
                                      } else if (op == BinaryExpr.Opcode.Disjoint && acc != null) {  // the second conjunct always holds for legal programs
                                        e = new BinaryExpr(x, BinaryExpr.Opcode.And, e, new BinaryExpr(x, op, acc, e1));
                                        acc = new BinaryExpr(x, BinaryExpr.Opcode.Add, acc, e1); //e0 has already been added.
                                      } else {
                                        e = new BinaryExpr(x, BinaryExpr.Opcode.And, e, new BinaryExpr(x, op, e0, e1));
                                      }
                                   .)
    }
  ]
  (. if (chain != null) {
       e = new ChainingExpression(firstOpTok, chain, ops, prefixLimits, e);
     }
  .)
  .
RelOp<out IToken/*!*/ x, out BinaryExpr.Opcode op, out Expression k>
= (. Contract.Ensures(Contract.ValueAtReturn(out x) != null);
     x = Token.NoToken;  op = BinaryExpr.Opcode.Add/*(dummy)*/;
     IToken y;
     k = null;
  .)
  ( "=="           (. x = t;  op = BinaryExpr.Opcode.Eq; .)
    [ "#" "[" Expression<out k, true, true> "]" ]
  | "<"            (. x = t;  op = BinaryExpr.Opcode.Lt; .)
  | ">"            (. x = t;  op = BinaryExpr.Opcode.Gt; .)
  | "<="           (. x = t;  op = BinaryExpr.Opcode.Le; .)
  | ">="           (. x = t;  op = BinaryExpr.Opcode.Ge; .)
  | "!="           (. x = t;  op = BinaryExpr.Opcode.Neq; .)
    [ "#" "[" Expression<out k, true, true> "]" ]
  | "in"           (. x = t;  op = BinaryExpr.Opcode.In; .)
  | notIn          (. x = t;  op = BinaryExpr.Opcode.NotIn; .)
  | /* The next operator is "!!", but we have to scan it as two "!", since the scanner is gready
       so if "!!" is a valid token, we won't be able to scan it as two "!" when needed: */
    "!"            (. x = t;  y = Token.NoToken; .)
    [ IF(la.val == "!")
      "!"          (. y = t; .)
    ]              (. if (y == Token.NoToken) {
                        SemErr(x, "invalid RelOp");
                      } else if (y.pos != x.pos + 1) {
                        SemErr(x, "invalid RelOp (perhaps you intended \"!!\" with no intervening whitespace?)");
                      } else {
                        x.val = "!!";
                        op = BinaryExpr.Opcode.Disjoint;
                      }
                   .)
  | '\u2260'       (. x = t;  op = BinaryExpr.Opcode.Neq; .)
  | '\u2264'       (. x = t;  op = BinaryExpr.Opcode.Le; .)
  | '\u2265'       (. x = t;  op = BinaryExpr.Opcode.Ge; .)
  )
  .
/*------------------------------------------------------------------------*/
<<<<<<< HEAD
Term<out Expression e0, bool allowSemi, bool allowLambda>
= (. Contract.Ensures(Contract.ValueAtReturn(out e0) != null); IToken/*!*/ x;  Expression/*!*/ e1;  BinaryExpr.Opcode op; .)
  Factor<out e0, allowSemi, allowLambda>
  { IF(IsAddOp())  /* read a Term as far as possible */
    AddOp<out x, out op>
    Factor<out e1, allowSemi, allowLambda> (. e0 = new BinaryExpr(x, op, e0, e1); .)
=======
Term<out Expression e0, bool allowSemi, bool allowLambda, bool allowBitwiseOps>
= (. Contract.Ensures(Contract.ValueAtReturn(out e0) != null); IToken/*!*/ x;  Expression/*!*/ e1;  BinaryExpr.Opcode op; .)
  Factor<out e0, allowSemi, allowLambda, allowBitwiseOps>
  { IF(IsAddOp())  /* read a Term as far as possible */
    AddOp<out x, out op>
    Factor<out e1, allowSemi, allowLambda, allowBitwiseOps> (. e0 = new BinaryExpr(x, op, e0, e1); .)
>>>>>>> 16b7d12d
  }
  .
AddOp<out IToken x, out BinaryExpr.Opcode op>
= (. Contract.Ensures(Contract.ValueAtReturn(out x) != null); x = Token.NoToken;  op=BinaryExpr.Opcode.Add/*(dummy)*/; .)
  ( "+"            (. x = t;  op = BinaryExpr.Opcode.Add; .)
  | "-"            (. x = t;  op = BinaryExpr.Opcode.Sub; .)
  )
  .
/*------------------------------------------------------------------------*/
<<<<<<< HEAD
Factor<out Expression e0, bool allowSemi, bool allowLambda>
= (. Contract.Ensures(Contract.ValueAtReturn(out e0) != null); IToken/*!*/ x;  Expression/*!*/ e1;  BinaryExpr.Opcode op; .)
  UnaryExpression<out e0, allowSemi, allowLambda>
  { IF(IsMulOp())  /* read a Factor as far as possible */
    MulOp<out x, out op>
    UnaryExpression<out e1, allowSemi, allowLambda> (. e0 = new BinaryExpr(x, op, e0, e1); .)
=======
Factor<out Expression e0, bool allowSemi, bool allowLambda, bool allowBitwiseOps>
= (. Contract.Ensures(Contract.ValueAtReturn(out e0) != null); IToken/*!*/ x;  Expression/*!*/ e1;  BinaryExpr.Opcode op; .)
  BitvectorFactor<out e0, allowSemi, allowLambda, allowBitwiseOps>
  { IF(IsMulOp())  /* read a Factor as far as possible */
    MulOp<out x, out op>
    BitvectorFactor<out e1, allowSemi, allowLambda, allowBitwiseOps> (. e0 = new BinaryExpr(x, op, e0, e1); .)
>>>>>>> 16b7d12d
  }
  .
MulOp<out IToken x, out BinaryExpr.Opcode op>
= (. Contract.Ensures(Contract.ValueAtReturn(out x) != null); x = Token.NoToken;  op = BinaryExpr.Opcode.Add/*(dummy)*/; .)
  ( "*"            (. x = t;  op = BinaryExpr.Opcode.Mul; .)
  | "/"            (. x = t;  op = BinaryExpr.Opcode.Div; .)
  | "%"            (. x = t;  op = BinaryExpr.Opcode.Mod; .)
  )
  .
/*------------------------------------------------------------------------*/
<<<<<<< HEAD
=======
BitvectorFactor<out Expression e0, bool allowSemi, bool allowLambda, bool allowBitwiseOps>
= (. Contract.Ensures(Contract.ValueAtReturn(out e0) != null); IToken/*!*/ x;  Expression/*!*/ e1;  BinaryExpr.Opcode op; .)
  UnaryExpression<out e0, allowSemi, allowLambda>
  [ IF(allowBitwiseOps && IsBitwiseOp())  /* read a BitvectorFactor as far as possible, but not in the context inside a |.| size expression */
    ( (. op = BinaryExpr.Opcode.BitwiseAnd; .)
      "&"                                               (. x = t; .)
      UnaryExpression<out e1, allowSemi, allowLambda>   (. e0 = new BinaryExpr(x, op, e0, e1); .)
      { IF(IsBitwiseAndOp())
        "&"                                             (. x = t; .)
        UnaryExpression<out e1, allowSemi, allowLambda> (. e0 = new BinaryExpr(x, op, e0, e1); .)
      }
    | (. op = BinaryExpr.Opcode.BitwiseOr; .)
      "|"                                               (. x = t; .)
      UnaryExpression<out e1, allowSemi, allowLambda>   (. e0 = new BinaryExpr(x, op, e0, e1); .)
      { IF(IsBitwiseOrOp())
        "|"                                             (. x = t; .)
        UnaryExpression<out e1, allowSemi, allowLambda> (. e0 = new BinaryExpr(x, op, e0, e1); .)
      }
    | (. op = BinaryExpr.Opcode.BitwiseXor; .)
      "^"                                               (. x = t; .)
      UnaryExpression<out e1, allowSemi, allowLambda>   (. e0 = new BinaryExpr(x, op, e0, e1); .)
      { IF(IsBitwiseXorOp())
        "^"                                             (. x = t; .)
        UnaryExpression<out e1, allowSemi, allowLambda> (. e0 = new BinaryExpr(x, op, e0, e1); .)
      }
    )
  ]
  .
/*------------------------------------------------------------------------*/
>>>>>>> 16b7d12d
UnaryExpression<out Expression e, bool allowSemi, bool allowLambda>
= (. Contract.Ensures(Contract.ValueAtReturn(out e) != null); IToken/*!*/ x;  e = dummyExpr; .)
  ( "-"                                             (. x = t; .)
    UnaryExpression<out e, allowSemi, allowLambda>  (. e = new NegationExpression(x, e); .)
  | NegOp                                           (. x = t; .)
    UnaryExpression<out e, allowSemi, allowLambda>  (. e = new UnaryOpExpr(x, UnaryOpExpr.Opcode.Not, e); .)

  | IF(IsMapDisplay())  /* this alternative must be checked before going into EndlessExpression, where there is another "map" */
    "map"                                           (. x = t; .)
    MapDisplayExpr<x, true, out e>
    { IF(IsSuffix()) Suffix<ref e> }
  | IF(IsIMapDisplay())  /* this alternative must be checked before going into EndlessExpression, where there is another "imap" */
    "imap"                                          (. x = t; .)
    MapDisplayExpr<x, false, out e>
    { IF(IsSuffix()) Suffix<ref e> }
  | IF(IsISetDisplay())  /* this alternative must be checked before going into EndlessExpression, where there is another "iset" */
    "iset"                                          (. x = t; .)
    ISetDisplayExpr<x, false, out e>
    { IF(IsSuffix()) Suffix<ref e> }
  | IF(IsLambda(allowLambda))
    LambdaExpression<out e, allowSemi>  /* this is an endless expression */
  | EndlessExpression<out e, allowSemi, allowLambda>
  | NameSegment<out e>
    { IF(IsSuffix()) Suffix<ref e> }
  | DisplayExpr<out e>
    { IF(IsSuffix()) Suffix<ref e> }
  | MultiSetExpr<out e>
    { IF(IsSuffix()) Suffix<ref e> }
  | ConstAtomExpression<out e, allowSemi, allowLambda>
    { IF(IsSuffix()) Suffix<ref e> }
  )
  .
Lhs<out Expression e>
= (. e = dummyExpr;  // the assignment is to please the compiler, the dummy value to satisfy contracts in the event of a parse error
  .)
  ( NameSegment<out e>
    { Suffix<ref e> }
  | ConstAtomExpression<out e, false, false>
    Suffix<ref e>
    { Suffix<ref e> }
  )
  .

/* A ConstAtomExpression is never an l-value, and does not start with an identifier. */
ConstAtomExpression<out Expression e, bool allowSemi, bool allowLambda>
= (. Contract.Ensures(Contract.ValueAtReturn(out e) != null);
     IToken/*!*/ x;  BigInteger n;   Basetypes.BigDec d;
     e = dummyExpr;  Type toType = null;
  .)
  ( "false"                                    (. e = new LiteralExpr(t, false); .)
  | "true"                                     (. e = new LiteralExpr(t, true); .)
  | "null"                                     (. e = new LiteralExpr(t); .)
  | Nat<out n>                                 (. e = new LiteralExpr(t, n); .)
  | Dec<out d>                                 (. e = new LiteralExpr(t, d); .)
  | charToken                                  (. e = new CharLiteralExpr(t, t.val.Substring(1, t.val.Length - 2)); .)
  | stringToken                                (. bool isVerbatimString;
                                                  string s = Util.RemoveParsedStringQuotes(t.val, out isVerbatimString);
                                                  e = new StringLiteralExpr(t, s, isVerbatimString);
                                               .)
  | "this"                                     (. e = new ThisExpr(t); .)
  | "fresh"                                    (. x = t; .)
<<<<<<< HEAD
    "(" Expression<out e, true, true> ")"            (. e = new UnaryOpExpr(x, UnaryOpExpr.Opcode.Fresh, e); .)
  | "old"                                      (. x = t; .)
    "(" Expression<out e, true, true> ")"            (. e = new OldExpr(x, e); .)
  | "|"                                        (. x = t; .)
      Expression<out e, true, true>                  (. e = new UnaryOpExpr(x, UnaryOpExpr.Opcode.Cardinality, e); .)
=======
    "(" Expression<out e, true, true> ")"      (. e = new UnaryOpExpr(x, UnaryOpExpr.Opcode.Fresh, e); .)
  | "old"                                      (. x = t; .)
    "(" Expression<out e, true, true> ")"      (. e = new OldExpr(x, e); .)
  | "|"                                        (. x = t; .)
      Expression<out e, true, true, false>     (. e = new UnaryOpExpr(x, UnaryOpExpr.Opcode.Cardinality, e); .)
>>>>>>> 16b7d12d
    "|"
  | ( "int"                                    (. x = t; toType = new IntType(); .)
    | "real"                                   (. x = t; toType = new RealType(); .)
    )
    "(" Expression<out e, true, true> ")"      (. e = new ConversionExpr(x, e, toType); .)
  | ParensExpression<out e, allowSemi, allowLambda>
  )
  .

LambdaArrow<out bool oneShot>
= (. oneShot = true; .)
  ( "=>" (. oneShot = false; .)
  | "->" (. oneShot = true; .)
  )
  .

LambdaExpression<out Expression e, bool allowSemi>
= (. IToken x = Token.NoToken;
     IToken id;  BoundVar bv;
     var bvs = new List<BoundVar>();
     FrameExpression fe;  Expression ee;
     var reads = new List<FrameExpression>();
     Expression req = null;
     bool oneShot;
     Expression body = null;
  .)
  ( WildIdent<out id, true>                  (. x = t; bvs.Add(new BoundVar(id, id.val, new InferredTypeProxy())); .)
  | "("                                      (. x = t; .)
      [
        IdentTypeOptional<out bv>            (. bvs.Add(bv); .)
        { "," IdentTypeOptional<out bv>      (. bvs.Add(bv); .)
        }
      ]
    ")"
  )
  { "reads" PossiblyWildFrameExpression<out fe, true> (. reads.Add(fe); .)
  | "requires" Expression<out ee, true, false>        (. req = req == null ? ee : new BinaryExpr(req.tok, BinaryExpr.Opcode.And, req, ee); .)
  }
  LambdaArrow<out oneShot>
  Expression<out body, allowSemi, true>
  (. e = new LambdaExpr(x, oneShot, bvs, req, reads, body);
     theBuiltIns.CreateArrowTypeDecl(bvs.Count);
  .)
  .
ParensExpression<out Expression e, bool allowSemi, bool allowLambda>
= (. IToken x;
     var args = new List<Expression>();
  .)
  "("                                        (. x = t; .)
  [ Expressions<args> ]
  ")"
  (. if (args.Count == 1) {
       e = new ParensExpression(x, args[0]);
     } else {
       // make sure the corresponding tuple type exists
       var tmp = theBuiltIns.TupleType(x, args.Count, true);
       e = new DatatypeValue(x, BuiltIns.TupleTypeName(args.Count), BuiltIns.TupleTypeCtorName, args);
     }
  .)
  .
ISetDisplayExpr<IToken/*!*/ setToken, bool finite, out Expression e>
= (. Contract.Ensures(Contract.ValueAtReturn(out e) != null);
     List<Expression> elements = new List<Expression/*!*/>();;
     e = dummyExpr;
  .)
  "{"
      [ Expressions<elements> ]                (. e = new SetDisplayExpr(setToken, finite, elements);.)
  "}"
  .
DisplayExpr<out Expression e>
= (. Contract.Ensures(Contract.ValueAtReturn(out e) != null);
     IToken x;  List<Expression> elements;
     e = dummyExpr;
  .)
  ( "{"                                        (. x = t;  elements = new List<Expression/*!*/>(); .)
      [ Expressions<elements> ]                (. e = new SetDisplayExpr(x, true, elements);.)
    "}"
  | "["                                        (. x = t;  elements = new List<Expression/*!*/>(); .)
      [ Expressions<elements> ]                (. e = new SeqDisplayExpr(x, elements); .)
    "]"
  )
  .
MultiSetExpr<out Expression e>
= (. Contract.Ensures(Contract.ValueAtReturn(out e) != null);
     IToken/*!*/ x = null;  List<Expression/*!*/>/*!*/ elements;
     e = dummyExpr;
  .)
  "multiset"                                   (. x = t; .)
  ( "{"                                        (. elements = new List<Expression/*!*/>(); .)
      [ Expressions<elements> ]                (. e = new MultiSetDisplayExpr(x, elements);.)
    "}"
  | "("                                        (. x = t;  elements = new List<Expression/*!*/>(); .)
      Expression<out e, true, true>            (. e = new MultiSetFormingExpr(x, e); .)
    ")"
  )
  .
MapDisplayExpr<IToken/*!*/ mapToken, bool finite, out Expression e>
= (. Contract.Ensures(Contract.ValueAtReturn(out e) != null);
     List<ExpressionPair/*!*/>/*!*/ elements= new List<ExpressionPair/*!*/>() ;
     e = dummyExpr;
  .)
  "["
    [ MapLiteralExpressions<out elements> ]  (. e = new MapDisplayExpr(mapToken, finite, elements);.)
  "]"
  .
MapLiteralExpressions<.out List<ExpressionPair> elements.>
= (. Expression/*!*/ d, r;
     elements = new List<ExpressionPair/*!*/>(); .)
  Expression<out d, true, true> ":=" Expression<out r, true, true>       (. elements.Add(new ExpressionPair(d,r)); .)
  { "," Expression<out d, true, true> ":=" Expression<out r, true, true> (. elements.Add(new ExpressionPair(d,r)); .)
  }
  .
MapComprehensionExpr<IToken mapToken, bool finite, out Expression e, bool allowSemi, bool allowLambda>
= (. Contract.Ensures(Contract.ValueAtReturn(out e) != null);
     BoundVar bv;
     List<BoundVar> bvars = new List<BoundVar>();
     Expression range = null;
     Expression body;
     Attributes attrs = null;
  .)
  IdentTypeOptional<out bv>                    (. bvars.Add(bv); .)
  { Attribute<ref attrs> }
  [ "|" Expression<out range, true, true> ]
  QSep
  Expression<out body, allowSemi, allowLambda>
  (. e = new MapComprehension(mapToken, finite, bvars, range ?? new LiteralExpr(mapToken, true), body, attrs);
  .)
  .
EndlessExpression<out Expression e, bool allowSemi, bool allowLambda>
= (. IToken/*!*/ x;
     Expression e0, e1;
     Statement s;
     bool isExistentialGuard = false;
     e = dummyExpr;
  .)
  ( "if"                            (. x = t; .)
    ( IF(IsExistentialGuard())
      ExistentialGuard<out e, true>  (. isExistentialGuard = true; .)
    | Expression<out e, true, true>
    )
    "then" Expression<out e0, true, true>
    "else" Expression<out e1, allowSemi, allowLambda>    (.  if (isExistentialGuard) {
                                                               var exists = (ExistsExpr) e;
                                                               List<CasePattern> LHSs = new List<CasePattern>();
                                                               foreach (var v in exists.BoundVars) {
                                                                 LHSs.Add(new CasePattern(e.tok, v));
                                                               }
                                                               e0 = new LetExpr(e.tok, LHSs, new List<Expression>() { exists.Term }, e0, false);	                                                         
                                                             }
                                                             e = new ITEExpr(x, isExistentialGuard, e, e0, e1);
                                                         .)
  | MatchExpression<out e, allowSemi, allowLambda>
  | QuantifierGuts<out e, allowSemi, allowLambda>
  | "set"                           (. x = t; .)
    SetComprehensionExpr<x, true, out e, allowSemi, allowLambda>
  | "iset"                           (. x = t; .)
    SetComprehensionExpr<x, false, out e, allowSemi, allowLambda>
  | StmtInExpr<out s>
    Expression<out e, allowSemi, allowLambda>            (. e = new StmtExpr(s.Tok, s, e); .)
  | LetExpr<out e, allowSemi, allowLambda>
  | "map"                           (. x = t; .)
    MapComprehensionExpr<x, true, out e, allowSemi, allowLambda>
  | "imap"                           (. x = t; .)
    MapComprehensionExpr<x, false, out e, allowSemi, allowLambda>
  | NamedExpr<out e, allowSemi, allowLambda>
  )
  .

StmtInExpr<out Statement s>
= (. s = dummyStmt; .)
  ( AssertStmt<out s>
  | AssumeStmt<out s>
  | CalcStmt<out s>
  )
  .

LetExpr<out Expression e, bool allowSemi, bool allowLambda>
= (. IToken x = null;
     bool isGhost = false;
     var letLHSs = new List<CasePattern>();
     var letRHSs = new List<Expression>();
     CasePattern pat;
     bool exact = true;
     Attributes attrs = null;
     e = dummyExpr;
  .)
    [ "ghost"                       (. isGhost = true;  x = t; .)
    ]
    "var"                           (. if (!isGhost) { x = t; } .)
    CasePattern<out pat>            (. if (isGhost) { pat.Vars.Iter(bv => bv.IsGhost = true); }
                                       letLHSs.Add(pat);
                                    .)
    { "," CasePattern<out pat>      (. if (isGhost) { pat.Vars.Iter(bv => bv.IsGhost = true); }
                                       letLHSs.Add(pat);
                                    .)
    }
    ( ":="
    | { Attribute<ref attrs> }
      ":|"                          (. exact = false;
                                       foreach (var lhs in letLHSs) {
                                         if (lhs.Arguments != null) {
                                           SemErr(lhs.tok, "LHS of let-such-that expression must be variables, not general patterns");
                                         }
                                       }
                                    .)
    )
    Expression<out e, false, true>        (. letRHSs.Add(e); .)
    { "," Expression<out e, false, true>  (. letRHSs.Add(e); .)
    }
    ";"
    Expression<out e, allowSemi, allowLambda>    (. e = new LetExpr(x, letLHSs, letRHSs, e, exact, attrs); .)
  .

NamedExpr<out Expression e, bool allowSemi, bool allowLambda>
= (. IToken/*!*/ x, d;
     e = dummyExpr;
     Expression expr;
  .)
    "label"                          (. x = t; .)
    NoUSIdent<out d>
    ":"
    Expression<out e, allowSemi, allowLambda>     (. expr = e;
                                        e = new NamedExpr(x, d.val, expr); .)
  .

MatchExpression<out Expression e, bool allowSemi, bool allowLambda>
= (. Contract.Ensures(Contract.ValueAtReturn(out e) != null); IToken/*!*/ x;  MatchCaseExpr/*!*/ c;
     List<MatchCaseExpr/*!*/> cases = new List<MatchCaseExpr/*!*/>();
     bool usesOptionalBrace = false;
  .)
  "match"                     (. x = t; .)
  Expression<out e, allowSemi, allowLambda>
  ( IF(la.kind == _lbrace)  /* always favor brace-enclosed match body to a case-less match */
    "{" (. usesOptionalBrace = true; .)
        { CaseExpression<out c, true, true> (. cases.Add(c); .) }
    "}"
  |     { IF(la.kind == _case)  /* let each "case" bind to the closest preceding "match" */
          CaseExpression<out c, allowSemi, allowLambda> (. cases.Add(c); .)
        }
  )
  (. e = new MatchExpr(x, e, cases, usesOptionalBrace); .)
  .
CaseExpression<out MatchCaseExpr c, bool allowSemi, bool allowLambda>
= (. Contract.Ensures(Contract.ValueAtReturn(out c) != null); IToken/*!*/ x, id;
     List<CasePattern/*!*/> arguments = new List<CasePattern/*!*/>();
     CasePattern/*!*/ pat;
     Expression/*!*/ body;
     string/*!*/ name = "";
  .)
  "case"                      (. x = t; .)
  ( Ident<out id>             (. name = id.val; .)
    [ "("
       [ CasePattern<out pat>        (. arguments.Add(pat); .)
         { "," CasePattern<out pat>  (. arguments.Add(pat); .)
         }
       ]
    ")" ]
  | "("
      CasePattern<out pat>        (. arguments.Add(pat); .)
      { "," CasePattern<out pat>  (. arguments.Add(pat); .)
      }
    ")"
  )
  "=>"
  Expression<out body, allowSemi, allowLambda>    (. c = new MatchCaseExpr(x, name, arguments, body); .)
  .
CasePattern<out CasePattern pat>
= (. IToken id;  List<CasePattern> arguments;
     BoundVar bv;
     pat = null;
  .)
  ( IF(IsIdentParen())
    Ident<out id>
    "("                                (. arguments = new List<CasePattern>(); .)
      [ CasePattern<out pat>           (. arguments.Add(pat); .)
        { "," CasePattern<out pat>     (. arguments.Add(pat); .)
        }
      ]
    ")"                                (. pat = new CasePattern(id, id.val, arguments); .)
  | "("                                (. id = t;                                                           
                                          arguments = new List<CasePattern>(); 
                                       .)
      [ CasePattern<out pat>           (. arguments.Add(pat); .)
        { "," CasePattern<out pat>     (. arguments.Add(pat); .)
        }
      ]
    ")"                                (. // Parse parenthesis without an identifier as a built in tuple type.
                                          theBuiltIns.TupleType(id, arguments.Count, true); // make sure the tuple type exists
                                          string ctor = BuiltIns.TupleTypeCtorName;  //use the TupleTypeCtors
                                          pat = new CasePattern(id, ctor, arguments); 
                                       .)
  | IdentTypeOptional<out bv>          (. // This could be a BoundVar of a parameter-less constructor and we may not know until resolution.
                                          // Nevertheless, we do put the "bv" into the CasePattern here (even though it will get thrown out
                                          // later if resolution finds the CasePattern to denote a parameter-less constructor), because this
                                          // (in particular, bv.IsGhost) is the place where a LetExpr records whether or not the "ghost"
                                          // keyword was used in the declaration.
                                          pat = new CasePattern(bv.tok, bv);
                                       .)
  )
  (. // In case of parsing errors, make sure 'pat' still returns as non-null
     if (pat == null) {
       pat = new CasePattern(t, "_ParseError", new List<CasePattern>());
     }
  .)
  .
/*------------------------------------------------------------------------*/
NameSegment<out Expression e>
= (. IToken id;
     IToken openParen = null;  List<Type> typeArgs = null;  List<Expression> args = null;
  .)
  Ident<out id>
  ( IF(IsGenericInstantiation())
    (. typeArgs = new List<Type>(); .)
    GenericInstantiation<typeArgs>
  | HashCall<id, out openParen, out typeArgs, out args>
  | /* empty */
  )
  /* Note, since HashCall updates id.val, we make sure not to use id.val until after the possibility of calling HashCall. */
  (. e = new NameSegment(id, id.val, typeArgs);
     if (openParen != null) {
       e = new ApplySuffix(openParen, e, args);
     }
  .)
  .
/* NameSegmentForTypeName is like the production NameSegment, except that it does not allow HashCall */
NameSegmentForTypeName<out Expression e>
= (. IToken id;
     List<Type> typeArgs = null;
  .)
  Ident<out id>
  [ (. typeArgs = new List<Type>(); .)
    GenericInstantiation<typeArgs>
  ]
  (. e = new NameSegment(id, id.val, typeArgs);
  .)
  .
/* The HashCall production extends a given identifier with a hash sign followed by
 * a list of argument expressions.  That is, if what was just parsed was an identifier id,
 * then the HashCall production will continue parsing into id#[arg](args).
 * One could imagine parsing just the id# as an expression, but Dafny doesn't do that
 * since the first argument to a prefix predicate/method is textually set apart; instead
 * if a programmer wants to curry the arguments, one has to resort to using a lambda
 * expression, just like for other function applications.
 * Note: This grammar production mutates the id.val field to append the hash sign.
 */
HashCall<.IToken id, out IToken openParen, out List<Type> typeArgs, out List<Expression> args.>
= (. Expression k; args = new List<Expression>(); typeArgs = null; .)
  "#"                                      (. id.val = id.val + "#"; .)
  [                                        (. typeArgs = new List<Type>(); .)
    GenericInstantiation<typeArgs>
  ]
  "[" Expression<out k, true, true> "]"    (. args.Add(k); .)
  "("                                      (. openParen = t; .)
    [ Expressions<args> ]
  ")"
  .
Suffix<ref Expression e>
= (. Contract.Requires(e != null); Contract.Ensures(e!=null);
     IToken id, x;
     Expression e0 = null;  Expression e1 = null;  Expression ee;  bool anyDots = false;
     List<Expression> multipleLengths = null; bool takeRest = false; // takeRest is relevant only if multipleLengths is non-null
     List<Expression> multipleIndices = null;
     List<Tuple<IToken, string, Expression>> updates;
     Expression v;
  .)
  ( "."
    ( "("                                             (. x = t; updates = new List<Tuple<IToken, string, Expression>>(); .)
        MemberBindingUpdate<out id, out v>            (. updates.Add(Tuple.Create(id, id.val, v)); .)
        { "," MemberBindingUpdate<out id, out v>      (. updates.Add(Tuple.Create(id, id.val, v)); .)
        }
      ")"
      (. e = new DatatypeUpdateExpr(x, e, updates); .)
    | DotSuffix<out id, out x>                 (. if (x != null) {
                                                    // process id as a Suffix in its own right
                                                    e = new ExprDotName(id, e, id.val, null);
                                                    id = x;  // move to the next Suffix
                                                  }
                                                  IToken openParen = null;  List<Type> typeArgs = null;  List<Expression> args = null;
                                               .)


      ( IF(IsGenericInstantiation())
        (. typeArgs = new List<Type>(); .)
        GenericInstantiation<typeArgs>
      | HashCall<id, out openParen, out typeArgs, out args>
      | /* empty */
      )
      (. e = new ExprDotName(id, e, id.val, typeArgs);
         if (openParen != null) {
           e = new ApplySuffix(openParen, e, args);
         }
      .)
    )
  | "["                                        (. x = t; .)
      ( Expression<out ee, true, true>         (. e0 = ee; .)
        ( ".."                                 (. anyDots = true; .)
          [ Expression<out ee, true, true>     (. e1 = ee; .)
          ]
        | ":="
          Expression<out ee, true, true>       (. e1 = ee; .)
        | ":"                                  (. multipleLengths = new List<Expression>();
                                                  multipleLengths.Add(e0);  // account for the Expression read before the colon
                                                  takeRest = true;
                                               .)
          [ Expression<out ee, true, true>     (. multipleLengths.Add(ee); takeRest = false; .)
            { IF(IsNonFinalColon())
              ":"
              Expression<out ee, true, true>   (. multipleLengths.Add(ee); .)
            }
            [ ":"                              (. takeRest = true; .)
            ]
          ]
        | { "," Expression<out ee, true, true> (. if (multipleIndices == null) {
                                                    multipleIndices = new List<Expression>();
                                                    multipleIndices.Add(e0);
                                                  }
                                                  multipleIndices.Add(ee);
                                               .)
          }
        )
      | ".."                                   (. anyDots = true; .)
        [ Expression<out ee, true, true>       (. e1 = ee; .)
        ]
      )
      (. if (multipleIndices != null) {
           e = new MultiSelectExpr(x, e, multipleIndices);
           // make sure an array class with this dimensionality exists
           var tmp = theBuiltIns.ArrayType(multipleIndices.Count, new IntType(), true);
         } else {
           if (!anyDots && e0 == null) {
             /* a parsing error occurred */
             e0 = dummyExpr;
           }
           Contract.Assert(anyDots || e0 != null);
           if (anyDots) {
             //Contract.Assert(e0 != null || e1 != null);
             e = new SeqSelectExpr(x, false, e, e0, e1);
           } else if (multipleLengths != null) {
             Expression prev = null;
             List<Expression> seqs = new List<Expression>();
              foreach (var len in multipleLengths) {
                var end = prev == null ? len : new BinaryExpr(x, BinaryExpr.Opcode.Add, prev, len);
                seqs.Add(new SeqSelectExpr(x, false, e, prev, end));
                prev = end;
              }
             if (takeRest) {
               seqs.Add(new SeqSelectExpr(x, false, e, prev, null));
             }
             e = new SeqDisplayExpr(x, seqs);
           } else if (e1 == null) {
             Contract.Assert(e0 != null);
             e = new SeqSelectExpr(x, true, e, e0, null);
           } else {
             Contract.Assert(e0 != null);
             e = new SeqUpdateExpr(x, e, e0, e1);
           }
         }
      .)
    "]"
  | "("                                    (. IToken openParen = t; var args = new List<Expression>(); .)
    [ Expressions<args> ]
    ")"                                    (. e = new ApplySuffix(openParen, e, args); .)
  )
  .

/*------------------------------------------------------------------------*/
QuantifierGuts<out Expression q, bool allowSemi, bool allowLambda>
= (. Contract.Ensures(Contract.ValueAtReturn(out q) != null); IToken/*!*/ x = Token.NoToken;
     bool univ = false;
     List<BoundVar/*!*/> bvars;
     Attributes attrs;
     Expression range;
     Expression/*!*/ body;
  .)
  ( Forall                                     (. x = t;  univ = true; .)
  | Exists                                     (. x = t; .)
  )
  QuantifierDomain<out bvars, out attrs, out range>
  QSep
  Expression<out body, allowSemi, allowLambda>
  (. if (univ) {
       q = new ForallExpr(x, bvars, range, body, attrs);
     } else {
       q = new ExistsExpr(x, bvars, range, body, attrs);
     }
  .)
  .

QuantifierDomain<.out List<BoundVar> bvars, out Attributes attrs, out Expression range.>
= (.
     bvars = new List<BoundVar>();
     BoundVar/*!*/ bv;
     attrs = null;
     range = null;
  .)
  IdentTypeOptional<out bv>                    (. bvars.Add(bv); .)
  { ","
    IdentTypeOptional<out bv>                  (. bvars.Add(bv); .)
  }
  { IF(IsAttribute()) Attribute<ref attrs> }
  [ IF(la.kind == _verticalbar)   /* Coco complains about this ambiguity, thinking that a "|" can follow a body-less forall statement; I don't see how that's possible, but this IF is good and suppresses the reported ambiguity */
    "|"
    Expression<out range, true, true>
  ]
  .

SetComprehensionExpr<IToken setToken, bool finite, out Expression q, bool allowSemi, bool allowLambda>
= (. Contract.Ensures(Contract.ValueAtReturn(out q) != null);
     BoundVar bv;
     List<BoundVar/*!*/> bvars = new List<BoundVar>();
     Expression range;
     Expression body = null;
     Attributes attrs = null;
  .)
  IdentTypeOptional<out bv>                    (. bvars.Add(bv); .)
  { ","
    IdentTypeOptional<out bv>                  (. bvars.Add(bv); .)
  }
  { Attribute<ref attrs> }
  "|" Expression<out range, allowSemi, allowLambda>
  [ IF(IsQSep())  /* let any given body bind to the closest enclosing set comprehension */
    QSep
    Expression<out body, allowSemi, allowLambda>
  ]
  (. if (body == null && bvars.Count != 1) { SemErr(t, "a set comprehension with more than one bound variable must have a term expression"); }
     q = new SetComprehension(setToken, finite, bvars, range, body, attrs);
  .)
  .
Expressions<.List<Expression> args.>
= (. Expression e; .)
  Expression<out e, true, true>                      (. args.Add(e); .)
  { "," Expression<out e, true, true>                (. args.Add(e); .)
  }
  .
/*------------------------------------------------------------------------*/
Attribute<ref Attributes attrs>
<<<<<<< HEAD
= (. IToken openBrace, colon, closeBrace;
     IToken x = null;
=======
= (. IToken openBrace, colon, x, closeBrace;
>>>>>>> 16b7d12d
     var args = new List<Expression>();
  .)
  "{"                         (. openBrace = t; .)
  ":"                         (. colon = t; .)
<<<<<<< HEAD
  (. ConvertKeywordTokenToIdent(); .)
=======
>>>>>>> 16b7d12d
  NoUSIdent<out x>
  [ Expressions<args> ]
  "}"                         (. closeBrace = t; .)
  (. attrs = new UserSuppliedAttributes(x, openBrace, colon, closeBrace, args, attrs); .)
  .
/*------------------------------------------------------------------------*/
Ident<out IToken/*!*/ x>
= (. Contract.Ensures(Contract.ValueAtReturn(out x) != null); .)
  ident            (. x = t; .)
  .
// Identifier or sequence of digits
// Parse one of the following, which are supposed to follow a ".":
//        ident
//        digits
//        digits . digits
// In the first two cases, x returns as the token for the ident/digits and y returns as null.
// In the third case, x and y return as the tokens for the first and second digits.
// This parser production solves a problem where the scanner might parse a real number instead
// of stopping at the decimal point.
DotSuffix<out IToken x, out IToken y>
= (. Contract.Ensures(Contract.ValueAtReturn(out x) != null);
     x = Token.NoToken;
     y = null;
  .)
  ( ident          (. x = t; .)
  | digits         (. x = t; .)
  | decimaldigits  (. x = t;
                      int exponent = x.val.IndexOf('e');
                      if (0 <= exponent) {
                        // this is not a legal field/destructor name
                        SemErr(x, "invalid DotSuffix");
                      } else {
                        int dot = x.val.IndexOf('.');
                        if (0 <= dot) {
                          y = new Token();
                          y.pos = x.pos + dot + 1;
                          y.val = x.val.Substring(dot + 1);
                          x.val = x.val.Substring(0, dot);
                          y.col = x.col + dot + 1;
                          y.line = x.line;
                          y.filename = x.filename;
                          y.kind = x.kind;
                        }
                      }
                   .)
  | "requires"    (. x = t; .)
  | "reads"       (. x = t; .)
  )
  .
MemberBindingUpdate<out IToken id, out Expression e>
= (. id = Token.NoToken; e = dummyExpr; .)
  ( ident          (. id = t; .)
  | digits         (. id = t; .)
  )
  ":="
  Expression<out e, true, true>
  .

// Identifier, disallowing leading underscores
NoUSIdent<out IToken/*!*/ x>
= (. Contract.Ensures(Contract.ValueAtReturn(out x) != null); .)
  ident            (. x = t;
                      if (x.val.StartsWith("_")) {
                        SemErr("cannot declare identifier beginning with underscore");
                      }
                   .)
  .

// Identifier, disallowing leading underscores, except possibly the "wildcard" identifier "_"
WildIdent<out IToken x, bool allowWildcardId>
= (. Contract.Ensures(Contract.ValueAtReturn(out x) != null); .)
  ident            (. x = t;
                      t.val = UnwildIdent(t.val, allowWildcardId);
                   .)
  .

OldSemi
= /* In the future, it may be that semi-colons will be neither needed nor allowed in certain places where,
   * in the past, they were required.  As a period of transition between the two, such semi-colons are optional.
   */
  [ SYNC ";" ].

Nat<out BigInteger n>
= (. n = BigInteger.Zero;
     string S;
  .)
  ( digits
    (. S = Util.RemoveUnderscores(t.val);
       try {
         n = BigIntegerParser.Parse(S);
       } catch (System.FormatException) {
         SemErr("incorrectly formatted number");
         n = BigInteger.Zero;
       }
    .)
  | hexdigits
    (. S = Util.RemoveUnderscores(t.val.Substring(2));
       try {
         // note: leading 0 required when parsing positive hex numbers
         n = BigIntegerParser.Parse("0" + S, System.Globalization.NumberStyles.HexNumber);
       } catch (System.FormatException) {
         SemErr("incorrectly formatted number");
         n = BigInteger.Zero;
       }
    .)
  )
  .
Dec<out Basetypes.BigDec d>
= (. d = Basetypes.BigDec.ZERO; .)
  (decimaldigits
    (. var S = Util.RemoveUnderscores(t.val);
       try {
         d = Basetypes.BigDec.FromString(S);
       } catch (System.FormatException) {
         SemErr("incorrectly formatted number");
         d = Basetypes.BigDec.ZERO;
       }
    .)
  )
  .
END Dafny.<|MERGE_RESOLUTION|>--- conflicted
+++ resolved
@@ -227,11 +227,7 @@
 }
 
 bool IsLoopSpec() {
-<<<<<<< HEAD
-  return la.kind == _invariant | la.kind == _decreases | la.kind == _modifies;
-=======
   return la.kind == _invariant || la.kind == _decreases || la.kind == _modifies;
->>>>>>> 16b7d12d
 }
 
 bool IsFunctionDecl() {
@@ -268,8 +264,6 @@
 bool IsOrOp() {
   return la.val == "||" || la.val == "\u2228";
 }
-<<<<<<< HEAD
-=======
 bool IsBitwiseAndOp() {
   return la.val == "&";
 }
@@ -282,7 +276,6 @@
 bool IsBitwiseOp() {
   return IsBitwiseAndOp() || IsBitwiseOrOp() || IsBitwiseXorOp();
 }
->>>>>>> 16b7d12d
 bool IsRelOp() {
   return la.val == "=="
       || la.val == "<"
@@ -484,10 +477,7 @@
       pt = scanner.Peek();
       return true;
     case _arrayToken:
-<<<<<<< HEAD
-=======
     case _bvToken:
->>>>>>> 16b7d12d
     case _set:
     case _iset:
     case _multiset:
@@ -526,7 +516,6 @@
 }
 
 
-<<<<<<< HEAD
 void ConvertKeywordTokenToIdent() {
   var oldKind = la.kind;
   la.kind = _ident;
@@ -544,14 +533,6 @@
     // la was something other than a keyword
     la.kind = oldKind;
   }
-}
-
-
-=======
-bool IsDefaultImport() {
-  scanner.ResetPeek();  
-  Token x = scanner.Peek();  // lookahead token again 
-  return la.val == "default" && x.val != "export";
 }
 
 int StringToInt(string s, int defaultValue, string errString) {
@@ -567,7 +548,6 @@
   return defaultValue;
 }
 
->>>>>>> 16b7d12d
 /*--------------------------------------------------------------------------*/
 CHARACTERS
   letter = "ABCDEFGHIJKLMNOPQRSTUVWXYZabcdefghijklmnopqrstuvwxyz".
@@ -584,18 +564,11 @@
   idchar = nondigit + digit.
   nonidchar = ANY - idchar.
   /* exclude the characters in 'array' and '\'' */
-<<<<<<< HEAD
-  nondigitMinusATick = nondigit - 'a' - '\''.
-  idcharMinusA = idchar - 'a'.
-  idcharMinusR = idchar - 'r'.
-  idcharMinusY = idchar - 'y'.
-=======
   nondigitMinusABTick = nondigit - 'a' - 'b' - '\''.
   idcharMinusA = idchar - 'a'.
   idcharMinusR = idchar - 'r'.
   idcharMinusY = idchar - 'y'.
   idcharMinusV = idchar - 'v'.
->>>>>>> 16b7d12d
   idcharMinusPosDigit = idchar - posDigit.
   idcharMinusTick = idchar - '\''.
   /* string literals */
@@ -605,24 +578,17 @@
 
 /*------------------------------------------------------------------------*/
 TOKENS
-<<<<<<< HEAD
-  ident =  nondigitMinusATick {idchar}        /* if char 0 is not an 'a' or '\'', then anything else is fine */
-=======
   ident =  nondigitMinusABTick {idchar}       /* if char 0 is not an 'a' or '\'', then anything else is fine */
->>>>>>> 16b7d12d
         |  'a' [ idcharMinusR {idchar} ]      /* if char 0 is an 'a', then either there is no char 1 or char 1 is not an 'r' */
         |  'a' 'r' [ idcharMinusR {idchar} ]  /* etc. */
         |  'a' 'r' 'r' [ idcharMinusA {idchar} ]
         |  'a' 'r' 'r' 'a' [ idcharMinusY {idchar} ]
         |  'a' 'r' 'r' 'a' 'y' idcharMinusPosDigit {idchar}
         |  'a' 'r' 'r' 'a' 'y' posDigit {idchar} nondigit {idchar}
-<<<<<<< HEAD
-=======
         |  'b' [ idcharMinusV {idchar} ]
         |  'b' 'v' [ nondigit {idchar} ]
         |  'b' 'v' '0' idchar {idchar}
         |  'b' 'v' posDigit {idchar} nondigit {idchar}
->>>>>>> 16b7d12d
         |  "'" [ idchar ]                        /* if char 0 is a '\'' and length is 1 or 2, then it is an identifier */
         |  "'" idchar idcharMinusTick            /* if char 0 is '\'' and length is 3, then it is an identifier provided char 2 is not '\'' */
         |  "'" idchar idchar idchar { idchar }   /* if char 0 is '\'' and length exceeds 3, then it is an identifier */
@@ -631,10 +597,7 @@
   hexdigits = "0x" hexdigit {['_'] hexdigit}.
   decimaldigits = digit {['_'] digit} '.' digit {['_'] digit}.
   arrayToken = "array" [posDigit {digit}].
-<<<<<<< HEAD
-=======
   bvToken = "bv" ( '0' | posDigit {digit} ).
->>>>>>> 16b7d12d
   bool = "bool".
   char = "char".
   int = "int".
@@ -807,11 +770,7 @@
     (. EncodeExternAsAttribute(dmod, ref attrs, id, /* needAxiom */ false); .)
     [ "=" QualifiedModuleName<out idPath>
       (. submodule = new AliasModuleDecl(idPath, id, parent, opened); .)
-<<<<<<< HEAD
     | "as" QualifiedModuleName<out idPath> ["default" QualifiedModuleName<out idAssignment> ]
-=======
-    | "as" QualifiedModuleName<out idPath> [IF(IsDefaultImport()) "default" QualifiedModuleName<out idAssignment> ]
->>>>>>> 16b7d12d
       (. submodule = new ModuleFacadeDecl(idPath, id, parent, idAssignment, opened); 
          errors.Warning(t, "\"import A as B\" has been deprecated; in the new syntax, it is \"import A:B\"");
       .)
@@ -835,16 +794,10 @@
        }
     .)
 	| (. 		 
-<<<<<<< HEAD
-=======
-		  bool isDefault = false;
-			bool includeBody;
->>>>>>> 16b7d12d
 			IToken exportId;
 			List<ExportSignature> exports = new List<ExportSignature>();;
       List<string> extends = new List<string>(); 
 		.)
-<<<<<<< HEAD
 		"export"
 		NoUSIdent<out exportId>
     {
@@ -862,27 +815,6 @@
     }
 		(.
 		   submodule = new ModuleExportDecl(exportId, parent, exports, extends);
-=======
-	  ["default"  (. isDefault = true; .) ]
-		"export"
-		NoUSIdent<out exportId>
-		["extends" 
-     NoUSIdent<out id>(. extends.Add(id.val); .) 
-     {"," NoUSIdent<out id>  (. extends.Add(id.val); .) }
-    ] 
-		"{"
-		   NoUSIdent<out id>   (. includeBody = false; .)
-			 ['+' (. includeBody = true; .)]
-			 (. exports.Add(new ExportSignature(id, includeBody)); .)
-       { ","
-         NoUSIdent<out id> (. includeBody = false; .)
-			   ['+' (. includeBody = true; .)]
-			   (. exports.Add(new ExportSignature(id, includeBody)); .)
-       }
-		"}"
-		(.
-		   submodule = new ModuleExportDecl(exportId, parent, isDefault, exports, extends);
->>>>>>> 16b7d12d
 		.)
   )
 .
@@ -1060,11 +992,7 @@
   "="
   ( IF(IsIdentColonOrBar())
     NoUSIdent<out bvId>
-<<<<<<< HEAD
-    [ ":" Type<out baseType> ]       (. if (baseType == null) { baseType = new OperationTypeProxy(true, true, false, false, false, false); } .)
-=======
     [ ":" Type<out baseType> ]       (. if (baseType == null) { baseType = new InferredTypeProxy(); } .)
->>>>>>> 16b7d12d
     "|"
     Expression<out wh, false, true>  (. td = new NewtypeDecl(theVerifyThisFile ? id : new IncludeToken(id), id.val, module, new BoundVar(bvId, bvId.val, baseType), wh, attrs); .)
   | Type<out baseType>               (. td = new NewtypeDecl(theVerifyThisFile ? id : new IncludeToken(id), id.val, module, baseType, attrs); .)
@@ -1440,13 +1368,10 @@
   | "nat"                           (. tok = t;  ty = new NatType(); .)
   | "int"                           (. tok = t;  ty = new IntType(); .)
   | "real"                          (. tok = t;  ty = new RealType(); .)
-<<<<<<< HEAD
-=======
   | bvToken                         (. tok = t;
                                        int w = StringToInt(tok.val.Substring(2), 0, "bitvectors that wide");
                                        ty = new BitvectorType(w);
                                     .)
->>>>>>> 16b7d12d
   | "object"                        (. tok = t;  ty = new ObjectType(); .)
   | "set"                           (. tok = t;  gt = new List<Type>(); .)
     [ GenericInstantiation<gt> ]    (. if (gt.Count > 1) {
@@ -1497,11 +1422,7 @@
     [ (. gt = new List<Type>(); .)
       GenericInstantiation<gt>
     ]
-<<<<<<< HEAD
-                                    (. int dims = tok.val.Length == 5 ? 1 : int.Parse(tok.val.Substring(5));
-=======
                                     (. int dims = StringToInt(tok.val.Substring(5), 1, "arrays of that many dimensions");
->>>>>>> 16b7d12d
                                        ty = theBuiltIns.ArrayType(tok, dims, gt, true);
                                     .)
   | "("                             (. tok = t; tupleArgTypes = new List<Type>(); .)
@@ -2462,12 +2383,6 @@
  * or "=>") only if "allowLambda" is true.  This affects function/method/iterator
  * specifications, if/while statements with guarded alternatives, and expressions
  * in the specification of a lambda expression itself.
-<<<<<<< HEAD
- */
-Expression<out Expression e, bool allowSemi, bool allowLambda>
-= (. Expression e0; IToken endTok; .)
-  EquivExpression<out e, allowSemi, allowLambda>
-=======
  *
  * The "allowBitwiseOps" says whether or not to include or bypass bitwise operators
  * at the top level of this expression. It is passed in as "false" only inside
@@ -2476,7 +2391,6 @@
 Expression<out Expression e, bool allowSemi, bool allowLambda, bool allowBitwiseOps = true>
 = (. Expression e0; IToken endTok; .)
   EquivExpression<out e, allowSemi, allowLambda, allowBitwiseOps>
->>>>>>> 16b7d12d
   [ IF(SemiFollowsCall(allowSemi, e))
     /* here we parse the ";E" that is part of a "LemmaCall;E" expression (other "S;E" expressions are parsed elsewhere) */
     ";"                       (. endTok = t; .)
@@ -2488,20 +2402,6 @@
   ]
   .
 /*------------------------------------------------------------------------*/
-<<<<<<< HEAD
-EquivExpression<out Expression e0, bool allowSemi, bool allowLambda>
-= (. Contract.Ensures(Contract.ValueAtReturn(out e0) != null); IToken/*!*/ x;  Expression/*!*/ e1; .)
-  ImpliesExpliesExpression<out e0, allowSemi, allowLambda>
-  { IF(IsEquivOp())  /* read an EquivExpression as far as possible */
-    EquivOp                                                   (. x = t; .)
-    ImpliesExpliesExpression<out e1, allowSemi, allowLambda>  (. e0 = new BinaryExpr(x, BinaryExpr.Opcode.Iff, e0, e1); .)
-  }
-  .
-/*------------------------------------------------------------------------*/
-ImpliesExpliesExpression<out Expression e0, bool allowSemi, bool allowLambda>
-= (. Contract.Ensures(Contract.ValueAtReturn(out e0) != null); IToken/*!*/ x;  Expression/*!*/ e1; .)
-  LogicalExpression<out e0, allowSemi, allowLambda>
-=======
 EquivExpression<out Expression e0, bool allowSemi, bool allowLambda, bool allowBitwiseOps>
 = (. Contract.Ensures(Contract.ValueAtReturn(out e0) != null); IToken/*!*/ x;  Expression/*!*/ e1; .)
   ImpliesExpliesExpression<out e0, allowSemi, allowLambda, allowBitwiseOps>
@@ -2514,21 +2414,11 @@
 ImpliesExpliesExpression<out Expression e0, bool allowSemi, bool allowLambda, bool allowBitwiseOps>
 = (. Contract.Ensures(Contract.ValueAtReturn(out e0) != null); IToken/*!*/ x;  Expression/*!*/ e1; .)
   LogicalExpression<out e0, allowSemi, allowLambda, allowBitwiseOps>
->>>>>>> 16b7d12d
   [ IF(IsImpliesOp() || IsExpliesOp())  /* read an ImpliesExpliesExpression as far as possible */
     /* Note, the asymmetry in the parsing of implies and explies expressions stems from the fact that
      * implies is right associative whereas reverse implication is left associative
      */
     ( ImpliesOp                                               (. x = t; .)
-<<<<<<< HEAD
-      ImpliesExpression<out e1, allowSemi, allowLambda>       (. e0 = new BinaryExpr(x, BinaryExpr.Opcode.Imp, e0, e1); .)
-    | ExpliesOp                                               (. x = t; .)
-      LogicalExpression<out e1, allowSemi, allowLambda>       (. // The order of operands is reversed so that it can be turned into implication during resolution 
-			                                                           e0 = new BinaryExpr(x, BinaryExpr.Opcode.Exp, e1, e0); .)
-      { IF(IsExpliesOp())  /* read a reverse implication as far as possible */
-        ExpliesOp                                             (. x = t; .)
-        LogicalExpression<out e1, allowSemi, allowLambda>     (. //The order of operands is reversed so that it can be turned into implication during resolution
-=======
       ImpliesExpression<out e1, allowSemi, allowLambda, allowBitwiseOps>       (. e0 = new BinaryExpr(x, BinaryExpr.Opcode.Imp, e0, e1); .)
     | ExpliesOp                                               (. x = t; .)
       LogicalExpression<out e1, allowSemi, allowLambda, allowBitwiseOps>       (. // The order of operands is reversed so that it can be turned into implication during resolution 
@@ -2536,45 +2426,12 @@
       { IF(IsExpliesOp())  /* read a reverse implication as far as possible */
         ExpliesOp                                             (. x = t; .)
         LogicalExpression<out e1, allowSemi, allowLambda, allowBitwiseOps>     (. //The order of operands is reversed so that it can be turned into implication during resolution
->>>>>>> 16b7d12d
 				                                                         e0 = new BinaryExpr(x, BinaryExpr.Opcode.Exp, e1, e0); 
 																															.)
       }
     )
   ]
   .
-<<<<<<< HEAD
-ImpliesExpression<out Expression e0, bool allowSemi, bool allowLambda>
-= (. Contract.Ensures(Contract.ValueAtReturn(out e0) != null); IToken/*!*/ x;  Expression/*!*/ e1; .)
-  LogicalExpression<out e0, allowSemi, allowLambda>
-  [ IF(IsImpliesOp())  /* read an ImpliesExpression as far as possible */
-    ImpliesOp                                               (. x = t; .)
-    ImpliesExpression<out e1, allowSemi, allowLambda>       (. e0 = new BinaryExpr(x, BinaryExpr.Opcode.Imp, e0, e1); .)
-  ]
-  .
-/*------------------------------------------------------------------------*/
-LogicalExpression<out Expression e0, bool allowSemi, bool allowLambda>
-= (. Contract.Ensures(Contract.ValueAtReturn(out e0) != null); IToken/*!*/ x;  Expression/*!*/ e1; .)
-  RelationalExpression<out e0, allowSemi, allowLambda>
-  [ IF(IsAndOp() || IsOrOp())  /* read a LogicalExpression as far as possible */
-    ( AndOp                                                   (. x = t; .)
-      RelationalExpression<out e1, allowSemi, allowLambda>    (. e0 = new BinaryExpr(x, BinaryExpr.Opcode.And, e0, e1); .)
-      { IF(IsAndOp())  /* read a conjunction as far as possible */
-        AndOp                                                 (. x = t; .)
-        RelationalExpression<out e1, allowSemi, allowLambda>  (. e0 = new BinaryExpr(x, BinaryExpr.Opcode.And, e0, e1); .)
-      }
-    | OrOp                                                    (. x = t; .)
-      RelationalExpression<out e1, allowSemi, allowLambda>    (. e0 = new BinaryExpr(x, BinaryExpr.Opcode.Or, e0, e1); .)
-      { IF(IsOrOp())  /* read a disjunction as far as possible */
-        OrOp                                                  (. x = t; .)
-        RelationalExpression<out e1, allowSemi, allowLambda>  (. e0 = new BinaryExpr(x, BinaryExpr.Opcode.Or, e0, e1); .)
-      }
-    )
-  ]
-  .
-/*------------------------------------------------------------------------*/
-RelationalExpression<out Expression e, bool allowSemi, bool allowLambda>
-=======
 ImpliesExpression<out Expression e0, bool allowSemi, bool allowLambda, bool allowBitwiseOps>
 = (. Contract.Ensures(Contract.ValueAtReturn(out e0) != null); IToken/*!*/ x;  Expression/*!*/ e1; .)
   LogicalExpression<out e0, allowSemi, allowLambda, allowBitwiseOps>
@@ -2605,7 +2462,6 @@
   .
 /*------------------------------------------------------------------------*/
 RelationalExpression<out Expression e, bool allowSemi, bool allowLambda, bool allowBitwiseOps>
->>>>>>> 16b7d12d
 = (. Contract.Ensures(Contract.ValueAtReturn(out e) != null);
      IToken x, firstOpTok = null;  Expression e0, e1, acc = null;  BinaryExpr.Opcode op;
      List<Expression> chain = null;
@@ -2619,19 +2475,11 @@
                     // 4 ("disjoint")    indicates chain of disjoint set operators
      bool hasSeenNeq = false;
   .)
-<<<<<<< HEAD
-  Term<out e0, allowSemi, allowLambda>
-                                   (. e = e0; .)
-  [ IF(IsRelOp())  /* read a RelationalExpression as far as possible */
-    RelOp<out x, out op, out k>    (. firstOpTok = x; .)
-    Term<out e1, allowSemi, allowLambda>
-=======
   Term<out e0, allowSemi, allowLambda, allowBitwiseOps>
                                    (. e = e0; .)
   [ IF(IsRelOp())  /* read a RelationalExpression as far as possible */
     RelOp<out x, out op, out k>    (. firstOpTok = x; .)
     Term<out e1, allowSemi, allowLambda, allowBitwiseOps>
->>>>>>> 16b7d12d
                                    (. if (k == null) {
                                         e = new BinaryExpr(x, op, e0, e1);
                                         if (op == BinaryExpr.Opcode.Disjoint)
@@ -2692,11 +2540,7 @@
                                           kind = 3;  break;
                                       }
                                    .)
-<<<<<<< HEAD
-      Term<out e1, allowSemi, allowLambda>
-=======
       Term<out e1, allowSemi, allowLambda, allowBitwiseOps>
->>>>>>> 16b7d12d
                                    (. ops.Add(op); prefixLimits.Add(k); chain.Add(e1);
                                       if (k != null) {
                                         Contract.Assert(op == BinaryExpr.Opcode.Eq || op == BinaryExpr.Opcode.Neq);
@@ -2751,21 +2595,12 @@
   )
   .
 /*------------------------------------------------------------------------*/
-<<<<<<< HEAD
-Term<out Expression e0, bool allowSemi, bool allowLambda>
-= (. Contract.Ensures(Contract.ValueAtReturn(out e0) != null); IToken/*!*/ x;  Expression/*!*/ e1;  BinaryExpr.Opcode op; .)
-  Factor<out e0, allowSemi, allowLambda>
-  { IF(IsAddOp())  /* read a Term as far as possible */
-    AddOp<out x, out op>
-    Factor<out e1, allowSemi, allowLambda> (. e0 = new BinaryExpr(x, op, e0, e1); .)
-=======
 Term<out Expression e0, bool allowSemi, bool allowLambda, bool allowBitwiseOps>
 = (. Contract.Ensures(Contract.ValueAtReturn(out e0) != null); IToken/*!*/ x;  Expression/*!*/ e1;  BinaryExpr.Opcode op; .)
   Factor<out e0, allowSemi, allowLambda, allowBitwiseOps>
   { IF(IsAddOp())  /* read a Term as far as possible */
     AddOp<out x, out op>
     Factor<out e1, allowSemi, allowLambda, allowBitwiseOps> (. e0 = new BinaryExpr(x, op, e0, e1); .)
->>>>>>> 16b7d12d
   }
   .
 AddOp<out IToken x, out BinaryExpr.Opcode op>
@@ -2775,21 +2610,12 @@
   )
   .
 /*------------------------------------------------------------------------*/
-<<<<<<< HEAD
-Factor<out Expression e0, bool allowSemi, bool allowLambda>
-= (. Contract.Ensures(Contract.ValueAtReturn(out e0) != null); IToken/*!*/ x;  Expression/*!*/ e1;  BinaryExpr.Opcode op; .)
-  UnaryExpression<out e0, allowSemi, allowLambda>
-  { IF(IsMulOp())  /* read a Factor as far as possible */
-    MulOp<out x, out op>
-    UnaryExpression<out e1, allowSemi, allowLambda> (. e0 = new BinaryExpr(x, op, e0, e1); .)
-=======
 Factor<out Expression e0, bool allowSemi, bool allowLambda, bool allowBitwiseOps>
 = (. Contract.Ensures(Contract.ValueAtReturn(out e0) != null); IToken/*!*/ x;  Expression/*!*/ e1;  BinaryExpr.Opcode op; .)
   BitvectorFactor<out e0, allowSemi, allowLambda, allowBitwiseOps>
   { IF(IsMulOp())  /* read a Factor as far as possible */
     MulOp<out x, out op>
     BitvectorFactor<out e1, allowSemi, allowLambda, allowBitwiseOps> (. e0 = new BinaryExpr(x, op, e0, e1); .)
->>>>>>> 16b7d12d
   }
   .
 MulOp<out IToken x, out BinaryExpr.Opcode op>
@@ -2800,8 +2626,6 @@
   )
   .
 /*------------------------------------------------------------------------*/
-<<<<<<< HEAD
-=======
 BitvectorFactor<out Expression e0, bool allowSemi, bool allowLambda, bool allowBitwiseOps>
 = (. Contract.Ensures(Contract.ValueAtReturn(out e0) != null); IToken/*!*/ x;  Expression/*!*/ e1;  BinaryExpr.Opcode op; .)
   UnaryExpression<out e0, allowSemi, allowLambda>
@@ -2831,7 +2655,6 @@
   ]
   .
 /*------------------------------------------------------------------------*/
->>>>>>> 16b7d12d
 UnaryExpression<out Expression e, bool allowSemi, bool allowLambda>
 = (. Contract.Ensures(Contract.ValueAtReturn(out e) != null); IToken/*!*/ x;  e = dummyExpr; .)
   ( "-"                                             (. x = t; .)
@@ -2893,19 +2716,11 @@
                                                .)
   | "this"                                     (. e = new ThisExpr(t); .)
   | "fresh"                                    (. x = t; .)
-<<<<<<< HEAD
-    "(" Expression<out e, true, true> ")"            (. e = new UnaryOpExpr(x, UnaryOpExpr.Opcode.Fresh, e); .)
-  | "old"                                      (. x = t; .)
-    "(" Expression<out e, true, true> ")"            (. e = new OldExpr(x, e); .)
-  | "|"                                        (. x = t; .)
-      Expression<out e, true, true>                  (. e = new UnaryOpExpr(x, UnaryOpExpr.Opcode.Cardinality, e); .)
-=======
     "(" Expression<out e, true, true> ")"      (. e = new UnaryOpExpr(x, UnaryOpExpr.Opcode.Fresh, e); .)
   | "old"                                      (. x = t; .)
     "(" Expression<out e, true, true> ")"      (. e = new OldExpr(x, e); .)
   | "|"                                        (. x = t; .)
       Expression<out e, true, true, false>     (. e = new UnaryOpExpr(x, UnaryOpExpr.Opcode.Cardinality, e); .)
->>>>>>> 16b7d12d
     "|"
   | ( "int"                                    (. x = t; toType = new IntType(); .)
     | "real"                                   (. x = t; toType = new RealType(); .)
@@ -3442,20 +3257,13 @@
   .
 /*------------------------------------------------------------------------*/
 Attribute<ref Attributes attrs>
-<<<<<<< HEAD
 = (. IToken openBrace, colon, closeBrace;
      IToken x = null;
-=======
-= (. IToken openBrace, colon, x, closeBrace;
->>>>>>> 16b7d12d
      var args = new List<Expression>();
   .)
   "{"                         (. openBrace = t; .)
   ":"                         (. colon = t; .)
-<<<<<<< HEAD
   (. ConvertKeywordTokenToIdent(); .)
-=======
->>>>>>> 16b7d12d
   NoUSIdent<out x>
   [ Expressions<args> ]
   "}"                         (. closeBrace = t; .)
