--- conflicted
+++ resolved
@@ -258,11 +258,7 @@
   parser.Parse();
   return parser.errors.ErrorCount;
 }
-<<<<<<< HEAD
-public Parser(string/*!*/ fullFilename, Scanner/*!*/ scanner, Errors/*!*/ errors, ModuleDecl module, BuiltIns builtIns, bool verifyThisFile=true)
-=======
-public Parser(Scanner/*!*/ scanner, Errors/*!*/ errors, ModuleDecl module, BuiltIns builtIns, bool verifyThisFile = true)
->>>>>>> 87d31dea
+public Parser(Scanner/*!*/ scanner, Errors/*!*/ errors, ModuleDecl module, BuiltIns builtIns, bool verifyThisFile=true)
   : this(scanner, errors)  // the real work
 {
   // initialize readonly fields
@@ -725,7 +721,7 @@
 			   includedFile = Path.Combine(basePath, includedFile);
 			   fullPath = Path.GetFullPath(includedFile);
 			 }
- 			 defaultModule.Includes.Add(new Include(t, Path.GetFullPath(parsedFile), includedFile, fullPath));
+			 defaultModule.Includes.Add(new Include(t, parsedFile, includedFile, fullPath));
 			}
 			
 		}
