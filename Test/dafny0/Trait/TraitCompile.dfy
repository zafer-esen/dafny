// RUN: %dafny /compile:3 /print:"%t.print" /dprint:"%t.dprint" "%s" > "%t"
// RUN: %diff "%s.expect" "%t"

trait TT
{
  function method Plus(x:int, y:int) : int
    requires x > y
  {
     x + y
  }
  function method Times(x:int, y:int) : int
    requires x > y
  static function method StaticMinus(x:int, y:int) : int
    requires x > y
  {
     x - y
  }

  method Double(x: int)
  {
    print "d=", x+x, "\n";
  }
  method AddFive(x: int)
  static method StaticTriple(x: int)
  {
    print "t=", 3*x, "\n";
  }
}

class CC extends TT
{
  function method Times(x:int, y:int) : int
    requires x>y
  {
    x * y
  }
  method AddFive(x: int)
  {
    print "a5=", x+5, "\n";
  }
}

method Client(t: TT)
  requires t != null
{
  var x := t.Plus(10, 2);
  print "x=", x, "\n";
  t.Double(400);
  t.AddFive(402);
  t.StaticTriple(404);
}

method Main()
{
  var c := new CC;
  var y := c.Plus(100, 20);
  print "y=", y, "\n";
  Client(c);
  var z := TT.StaticMinus(50, 20);
  print "z=", z, "\n";
  var z' := CC.StaticMinus(50, 20);
  print "z'=", z', "\n";
  var w := c.StaticMinus(50, 20);
  print "w=", w, "\n";

  c.Double(500);
<<<<<<< HEAD
  c.AddFive(502);
=======
  { var cc: CC := new CC; cc.AddFive(502); }
>>>>>>> 16b7d12d
  c.StaticTriple(504);
  TT.StaticTriple(504);
  CC.StaticTriple(505);

  var seven := OtherModule.Y.F(15);
  assert seven == 7;
  var b := OtherModule.Y.P(real(seven));
  print "From OtherModule.Y: ", seven, " and ", b, "\n";
  seven := OtherModule.X.F(15);
  assert seven == 7;
  b := OtherModule.X.P(real(seven));
  print "From OtherModule.X: ", seven, " and ", b, "\n";

  TestFields.Test();
}

module OtherModule {
  trait Y {
    static function method F(x: int): int
    { x / 2 }
    static method P(t: real) returns (f: bool)
    {
      print "This is OtherModule.P(", t, ")\n";
      f := t < 10.0;
    }
  }
  class X extends Y {
  }
}


module TestFields {
  trait J {
    var f: int
  }

  class C extends J {
  }

  method Test() {
    var c := new C;
    var j: J := c;

    c.f := 15;
    assert j.f == 15;
    print "c.f= ", c.f, " j.f= ", j.f, "\n";
    j.f := 18;
    assert c.f == 18;
    print "c.f= ", c.f, " j.f= ", j.f, "\n";
  }
}<|MERGE_RESOLUTION|>--- conflicted
+++ resolved
@@ -64,11 +64,7 @@
   print "w=", w, "\n";
 
   c.Double(500);
-<<<<<<< HEAD
-  c.AddFive(502);
-=======
   { var cc: CC := new CC; cc.AddFive(502); }
->>>>>>> 16b7d12d
   c.StaticTriple(504);
   TT.StaticTriple(504);
   CC.StaticTriple(505);
