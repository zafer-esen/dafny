// RUN: %dafny /compile:0 /dprint:"%t.dprint" "%s" > "%t"
// RUN: %diff "%s.expect" "%t"

class {:autocontracts} ExtensibleArray<T> {
  ghost var Contents: seq<T>

  var elements: array<T>
  var more: ExtensibleArray<array<T>>
  var length: int
  var M: int  // shorthand for:  if more == null then 0 else 256 * |more.Contents|

  predicate Valid()
  {
    // shape of data structure
    elements != null && elements.Length == 256 &&
    (more != null ==>
        elements !in more.Repr &&
<<<<<<< HEAD
        more.Valid() &&
=======
>>>>>>> 45719282
        |more.Contents| != 0 &&
        forall j :: 0 <= j < |more.Contents| ==>
            more.Contents[j] != null && more.Contents[j].Length == 256 &&
            more.Contents[j] in Repr && more.Contents[j] !in more.Repr &&
            more.Contents[j] != elements &&
            forall k :: 0 <= k < |more.Contents| && k != j ==> more.Contents[j] != more.Contents[k]) &&

    // length
    M == (if more == null then 0 else 256 * |more.Contents|) &&
    0 <= length <= M + 256 &&
    (more != null ==> M < length) &&

    // Contents
    length == |Contents| &&
    (forall i :: 0 <= i < M ==> Contents[i] == more.Contents[i / 256][i % 256]) &&
    (forall i :: M <= i < length ==> Contents[i] == elements[i - M])
  }

  constructor Init()
    ensures Contents == []
  {
    elements := new T[256];
    more := null;
    length := 0;
    M := 0;
    
    Contents := [];
  }

  method Get(i: int) returns (t: T)
    requires 0 <= i < |Contents|
    ensures t == Contents[i]
    decreases Repr
  {
    if M <= i {
      t := elements[i - M];
    } else {
      var arr := more.Get(i / 256);
      t := arr[i % 256];
    }
  }

  method Set(i: int, t: T)
    requires 0 <= i < |Contents|
    ensures Contents == old(Contents)[i := t]
  {
    if M <= i {
      elements[i - M] := t;
    } else {
      var arr := more.Get(i / 256);
      arr[i % 256] := t;
    }
    Contents := Contents[i := t];
  }

  method Append(t: T)
    ensures Contents == old(Contents) + [t]
    decreases |Contents|
  {
    if length == 0 || length % 256 != 0 {
      // there is room in "elements"
      elements[length - M] := t;
    } else {
      if more == null {
        more := new ExtensibleArray<array<T>>.Init();
        Repr := Repr + {more} + more.Repr;
      }
      // "elements" is full, so move it into "more" and allocate a new array
      more.Append(elements);
      Repr := Repr + more.Repr;
      M := M + 256;
      elements := new T[256];
      Repr := Repr + {elements};
      elements[0] := t;
    }
    length := length + 1;
    Contents := Contents + [t];
  }
}

method Main() {
  var a := new ExtensibleArray<int>.Init();
  var n := 0;
  while n < 256*256+600
<<<<<<< HEAD
    invariant a.Valid() && fresh(a.Repr);
    invariant |a.Contents| == n;
=======
    invariant a.Valid() && fresh(a.Repr)
    invariant |a.Contents| == n
>>>>>>> 45719282
  {
    a.Append(n);
    n := n + 1;
  }
  var k := a.Get(570); print k, "\n";
  k := a.Get(0); print k, "\n";
  k := a.Get(1000); print k, "\n";
  a.Set(1000, 23);
  k := a.Get(0); print k, "\n";
  k := a.Get(1000); print k, "\n";
  k := a.Get(66000); print k, "\n";
}<|MERGE_RESOLUTION|>--- conflicted
+++ resolved
@@ -15,10 +15,6 @@
     elements != null && elements.Length == 256 &&
     (more != null ==>
         elements !in more.Repr &&
-<<<<<<< HEAD
-        more.Valid() &&
-=======
->>>>>>> 45719282
         |more.Contents| != 0 &&
         forall j :: 0 <= j < |more.Contents| ==>
             more.Contents[j] != null && more.Contents[j].Length == 256 &&
@@ -103,13 +99,8 @@
   var a := new ExtensibleArray<int>.Init();
   var n := 0;
   while n < 256*256+600
-<<<<<<< HEAD
-    invariant a.Valid() && fresh(a.Repr);
-    invariant |a.Contents| == n;
-=======
     invariant a.Valid() && fresh(a.Repr)
     invariant |a.Contents| == n
->>>>>>> 45719282
   {
     a.Append(n);
     n := n + 1;
